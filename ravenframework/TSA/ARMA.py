--- conflicted
+++ resolved
@@ -74,14 +74,11 @@
                          observed switching between modes. Note that the ARMA must be
                          retrained to change this property; it cannot be applied to serialized ARMAs.
                          """, default=False)
-<<<<<<< HEAD
     specs.addParam('auto_select', param_type=InputTypes.BoolType, required=False,
                    descr=r"""uses the StatsForecast AutoARIMA algorithm to select P and Q parameters
                          for each target signal. Resultant values are used to train the ARMA model(s).
                          Bayesian information criterion (BIC) is used as the internal optimization
                          metric.""", default=False)
-    specs.addSub(InputData.parameterInputFactory('P', contentType=InputTypes.IntegerListType,
-=======
     specs.addParam('gaussianize', param_type=InputTypes.BoolType, required=False,
                    descr=r"""activates a transformation of the signal to a normal distribution before
                          training. This is done by fitting a CDF to the data and then transforming the
@@ -93,8 +90,7 @@
                          \xmlNode{gaussianize} node preceding the \xmlNode{arma} node instead of this
                          option.
                          """, default=False)
-    specs.addSub(InputData.parameterInputFactory('SignalLag', contentType=InputTypes.IntegerType,
->>>>>>> 9f9e9ed8
+    specs.addSub(InputData.parameterInputFactory('P', contentType=InputTypes.IntegerListType,
                  descr=r"""the number of terms in the AutoRegressive term to retain in the
                        regression; typically represented as $P$ or Signal Lag in literature.
                        Accepted as list or single value: if list, should be the same length as
@@ -134,7 +130,6 @@
     """
     settings = super().handleInput(spec)
     settings['reduce_memory'] = spec.parameterValues.get('reduce_memory', settings['reduce_memory'])
-<<<<<<< HEAD
     settings['auto_select'] = spec.parameterValues.get('auto_select', settings['auto_select'])
     targets = settings['target']
 
@@ -169,9 +164,7 @@
     else:
       settings['P'] = lagDict['P']
       settings['Q'] = lagDict['Q']
-=======
     settings['gaussianize'] = spec.parameterValues.get('gaussianize', settings['gaussianize'])
->>>>>>> 9f9e9ed8
 
     return settings
 
