# Copyright 2017 Battelle Energy Alliance, LLC
#
# Licensed under the Apache License, Version 2.0 (the "License");
# you may not use this file except in compliance with the License.
# You may obtain a copy of the License at
#
# http://www.apache.org/licenses/LICENSE-2.0
#
# Unless required by applicable law or agreed to in writing, software
# distributed under the License is distributed on an "AS IS" BASIS,
# WITHOUT WARRANTIES OR CONDITIONS OF ANY KIND, either express or implied.
# See the License for the specific language governing permissions and
# limitations under the License.
"""
  AutoRegressive Moving Average time series analysis
"""
import copy
import collections
import numpy as np
import scipy as sp

from .. import Decorators

from ..utils import InputData, InputTypes, randomUtils, xmlUtils, mathUtils, importerUtils
statsmodels = importerUtils.importModuleLazy('statsmodels', globals())

from .. import Distributions
from .TimeSeriesAnalyzer import TimeSeriesGenerator, TimeSeriesCharacterizer, TimeSeriesTransformer


# utility methods
class ARMA(TimeSeriesGenerator, TimeSeriesCharacterizer, TimeSeriesTransformer):
  r"""
    AutoRegressive Moving Average time series analyzer algorithm
  """
  # class attribute
  ## define the clusterable features for this trainer.
  _features = ['ar',
               'ma',
               'var',
               'const']
  _acceptsMissingValues = True
  _isStochastic = True
  _needsPriorAlgoFeatures = False

  @classmethod
  def getInputSpecification(cls):
    """
      Method to get a reference to a class that specifies the input data for
      class cls.
      @ In, None
      @ Out, specs, InputData.ParameterInput, class to use for
        specifying input of cls.
    """
    specs = super(ARMA, cls).getInputSpecification()
    specs.name = 'arma' # NOTE lowercase because ARMA already has Fourier and no way to resolve right now
    specs.description = r"""characterizes the signal using Auto-Regressive and Moving Average
        coefficients to stochastically fit the training signal.
        The ARMA representation has the following form:
        \begin{equation*}
          A_t = \sum_{i=1}^P \phi_i A_{t-i} + \epsilon_t + \sum_{j=1}^Q \theta_j \epsilon_{t-j},
        \end{equation*}
        where $t$ indicates a discrete time step, $\phi$ are the signal lag (or auto-regressive)
        coefficients, $P$ is the number of signal lag terms to consider, $\epsilon$ is a random noise
        term, $\theta$ are the noise lag (or moving average) coefficients, and $Q$ is the number of
        noise lag terms to consider. The ARMA algorithms are developed in RAVEN using the
        \texttt{statsmodels} Python library."""
    specs.addParam('reduce_memory', param_type=InputTypes.BoolType, required=False,
                   descr=r"""activates a lower memory usage ARMA training. This does tend to result
                         in a slightly slower training time, at the benefit of lower memory usage. For
                         example, in one 1000-length history test, low memory reduced memory usage by 2.3
                         MiB, but increased training time by 0.4 seconds. No change in results has been
                         observed switching between modes. Note that the ARMA must be
                         retrained to change this property; it cannot be applied to serialized ARMAs.
                         """, default=False)
    specs.addParam('gaussianize', param_type=InputTypes.BoolType, required=False,
                   descr=r"""activates a transformation of the signal to a normal distribution before
                         training. This is done by fitting a CDF to the data and then transforming the
                         data to a normal distribution using the CDF. The CDF is saved and used during
                         sampling to back-transform the data to the original distribution. This is
                         recommended for non-normal data, but is not required. Note that the ARMA must be
                         retrained to change this property; it cannot be applied to serialized ARMAs.
                         Note: New models wishing to apply this transformation should use a
                         \xmlNode{gaussianize} node preceding the \xmlNode{arma} node instead of this
                         option.
                         """, default=False)
    specs.addParam('auto_select', param_type=InputTypes.BoolType, required=False,
                   descr=r""" """, default=False)
    specs.addSub(InputData.parameterInputFactory('P', contentType=InputTypes.IntegerListType,
                 descr=r"""the number of terms in the AutoRegressive term to retain in the
                       regression; typically represented as $P$ or Signal Lag in literature.
                       Accepted as list or single value: if list, should be the same length as
                       number of target signals. Otherwise, the singular value is used for all
                       all signals."""))
    specs.addSub(InputData.parameterInputFactory('Q', contentType=InputTypes.IntegerListType,
                 descr=r"""the number of terms in the Moving Average term to retain in the
                       regression; typically represented as $Q$ or Noise Lag in literature.
                       Accepted as list or single value: if list, should be the same length as
                       number of target signals. Otherwise, the singular value is used for all
                       all signals."""))
    return specs

  @classmethod
  def setNeedsPriorAlgoFeatures(cls, val):
<<<<<<< HEAD
=======
    """
      Method to overwrite the _needsPriorAlgoFeatures attribute
      @ In, val, bool, True or False value for _needsPriorAlgoFeatures
      @ Out, None
    """
>>>>>>> e7ac763d
    cls._needsPriorAlgoFeatures = val

  #
  # API Methods
  #
  def __init__(self, *args, **kwargs):
    """
      A constructor that will appropriately intialize a supervised learning object
      @ In, args, list, an arbitrary list of positional values
      @ In, kwargs, dict, an arbitrary dictionary of keywords and values
      @ Out, None
    """
    # general infrastructure
    super().__init__(*args, **kwargs)
    self._minBins = 20 # this feels arbitrary; used for empirical distr. of data

  def handleInput(self, spec, enforce_global=False):
    """
      Reads user inputs into this object.
      @ In, spec, InputData.InputParams, input specifications
      @ Out, settings, dict, initialization settings for this algorithm
    """
    settings = super().handleInput(spec)
    settings['auto_select'] = spec.parameterValues.get('auto_select', settings['auto_select'])

    targets = settings['target']
    if settings['auto_select']:
      # if auto-selecting, replace P and Q with Nones to check for and replace later
      settings['P'] = dict((target, None) for target in targets )
      settings['Q'] = dict((target, None) for target in targets )
      self.setNeedsPriorAlgoFeatures(True)
    else:
      # getting P and Q values (number of Signal Lag and Noise Lag coefficients); checking validity
      lagDict = {}
      for lagType in ('P', 'Q'): #NOTE: not including 'd' here, as this is a Transformer
        # user-defined Ps and Qs
        lagVals = list(spec.findAll(lagType)[0].value)
        # checking if number of P/Q values is acceptable
        # >> if user provided only 1 value, we repeat it for all targets
        # >> otherwise, the user has to provide a value for each target
        if len(lagVals) == 1:
          lagDict[lagType] = dict((target, lagVals[0]) for target in targets )
        elif len(lagVals) == len(targets):
          lagDict[lagType] = dict((target, lagVals[i]) for i,target in enumerate(targets) )
        else:
          raise IOError(f'Number of {lagType} values {len(lagVals)} should be 1 or' +\
                        f'equal to number of targets {len(targets)}')
      settings['P'] = lagDict['P']
      settings['Q'] = lagDict['Q']

    settings['reduce_memory'] = spec.parameterValues.get('reduce_memory', settings['reduce_memory'])
    settings['gaussianize'] = spec.parameterValues.get('gaussianize', settings['gaussianize'])

    return settings

  def setDefaults(self, settings):
    """
      Fills default values for settings with default values.
      @ In, settings, dict, existing settings
      @ Out, settings, dict, modified settings
    """
    settings = super().setDefaults(settings)
    if 'gaussianize' not in settings:
      settings['gaussianize'] = False
    if 'engine' not in settings:
      settings['engine'] = randomUtils.newRNG()
    if 'reduce_memory' not in settings:
      settings['reduce_memory'] = False
    if 'auto_select' not in settings:
      settings['auto_select'] = False
    return settings

  def fit(self, signal, pivot, targets, settings, trainedParams=None):
    """
      Determines the charactistics of the signal based on this algorithm.
      @ In, signal, np.ndarray, time series with dims [time, target]
      @ In, pivot, np.1darray, time-like parameter values
      @ In, targets, list(str), names of targets in same order as signal
      @ In, settings, dict, settings for this ROM
      @ In, trainedParams, dict, running dict of trained algorithm params
      @ Out, params, dict, characteristic parameters
    """
    # lazy import statsmodels
    import statsmodels.api
    # settings:
    #   P: number of AR terms to use (signal lag)
    #   Q: number of MA terms to use (noise lag)
    #   gaussianize: whether to "whiten" noise before training
    # set seed for training
    seed = settings['seed']
    if seed is not None:
      randomUtils.randomSeed(seed, engine=settings['engine'], seedBoth=True)

    params = {}
    for tg, target in enumerate(targets):
      params[target] = {}
      history = signal[:, tg]
      mask = ~np.isnan(history)
      if settings.get('gaussianize', True):
        # Transform data to obtain normal distributed series. See
        # J.M.Morales, R.Minguez, A.J.Conejo "A methodology to generate statistically dependent wind speed scenarios,"
        # Applied Energy, 87(2010) 843-855
        # -> then train independent ARMAs
        params[target]['cdf'] = mathUtils.characterizeCDF(history[mask], binOps=2, minBins=self._minBins)
        normed = history
        normed[mask] = mathUtils.gaussianize(history[mask], params[target]['cdf'])
      else:
        normed = history
      # auto-select P and Q values if desired
      if settings['auto_select']:
        P,d,Q = self.autoSelectParams(target, trainedParams)
      else:
        P = settings['P'][target]
        Q = settings['Q'][target]
        d = settings.get('d', 0)
        d = d[target] if isinstance(d,dict) else d
      # TODO just use SARIMAX?
      model = statsmodels.tsa.arima.model.ARIMA(normed, order=(P, d, Q), trend='c')
      model.initialize_approximate_diffuse()
      res = model.fit(low_memory=settings['reduce_memory'])
      # NOTE on low_memory use, test using SyntheticHistory.ARMA test:
      #   case    | time used (s) | memory used (MiB)
      #   low mem | 2.570851      | 0.5
      #   no arg  | 2.153929      | 2.8
      #   using low_memory, fit() takes an extra 0.4 seconds and uses 2 MB less
      # NOTE additional interesting arguments to model.fit:
      # -> method_kwargs passes arguments to scipy.optimize.fmin_l_bfgs_b() as kwargs
      #   -> disp: int, 0 or 50 or 100, in order of increasing verbosity for fit solve
      #   -> pgtol: gradient norm tolerance before quitting solve (usually not the limiter)
      #   -> factr: "factor" for exiting solve, roughly as f_new - f_old / scaling <= factr * eps
      #              default is 1e10 (loose solve), medium is 1e7, extremely tight is 1e1
      #   e.g. method_kwargs={'disp': 1, 'pgtol': 1e-9, 'factr': 10.0})

      # get initial state distribution stats
      smoother = model.ssm
      transition = smoother['transition',:,:,0]
      stateIntercept = smoother['state_intercept',:,0]
      selection = smoother['selection',:,:,0]
      stateCov = smoother['state_cov',:,:,0]
      initMean, initCov = self._solveStateDistribution(transition, stateIntercept, stateCov, selection)
      initDist = {'mean': initMean, 'cov': initCov}

      params[target]['arma'] = {'const': res.params[res.param_names.index('const')], # exog/intercept/constant
                                'ar': -res.polynomial_ar[1:],    # AR
                                'ma': res.polynomial_ma[1:],     # MA
                                'var': res.params[res.param_names.index('sigma2')],  # variance
                                'initials': initDist,   # characteristics for sampling initial states
                                'lags': [P,d,Q],
                                'model': {'obs_cov': model['obs_cov'],
                                          'state_cov': model['state_cov']}, }
      if not settings['reduce_memory']:
        params[target]['arma']['residual'] = res.resid
    return params

  def autoSelectParams(self, target, trainedParams):
    """
      Auto-selects ARMA hyperparameters P and Q for signal and noise lag. Uses the StatsForecast
      AutoARIMA methodology for selection, including BIC as the optimization criteria,
<<<<<<< HEAD
      @ In, settings, dict, additional settings specific to algorithm
      @ In, target, str, name of target signal
      @ In, pivot, np.array, time-like array values
      @ In, history, np.array, signal values
      @ Out, POpt, int, optimal signal lag parameter
      @ Out, QOpt, int, optimal noise lag parameter
=======
      @ In, target, str, name of target signal
      @ In, trainedParams, dict, running dict of trained algorithm params
      @ Out, P, int, optimal signal lag parameter
      @ Out, d, int, optimal differencing parameter
      @ Out, Q, int, optimal noise lag parameter
>>>>>>> e7ac763d
    """
    # find last applied AutoARMA algorithm
    prevAutoARMA = [algo for algo in trainedParams if algo.name == 'AutoARMA']
    if len(prevAutoARMA) == 0:
      raise IOError("'auto-select' was requested for ARMA but no previous AutoARMA algorithm was applied.")

    params = trainedParams[prevAutoARMA[-1]]

    P = params[target]['P_opt']
    d = params[target]['D_opt']
    Q = params[target]['Q_opt']
    return P,d,Q

  def getResidual(self, initial, params, pivot, settings):
    """
      Removes trained signal from data and find residual
      @ In, initial, np.array, original signal shaped [pivotValues, targets], targets MUST be in
                               same order as self.target
      @ In, params, dict, training parameters as from self.characterize
      @ In, pivot, np.array, time-like array values
      @ In, settings, dict, additional settings specific to algorithm
      @ Out, residual, np.array, reduced signal shaped [pivotValues, targets]
    """
    # The residual for an ARMA model can be useful, and we want to return that if it's available.
    # If the 'reduce_memory' option was used, then the ARIMAResults object from fitting the model
    # where that residual is stored is not available. In that case, we simply return the original.
    if settings['reduce_memory']:
      return initial

    residual = initial.copy()
    for t, (target, data) in enumerate(params.items()):
      residual[:, t] = data['arma']['residual']

    return residual

  def getComposite(self, initial, params, pivot, settings):
    """
      Combines two component signals to form a composite signal. This is essentially the inverse
      operation of the getResidual method.
      @ In, initial, np.array, original signal shaped [pivotValues, targets], targets MUST be in
                               same order as self.target
      @ In, params, dict, training parameters as from self.characterize
      @ In, pivot, np.array, time-like array values
      @ In, settings, dict, additional settings specific to algorithm
      @ Out, composite, np.array, resulting composite signal
    """
    # Add a generated ARMA signal to the initial signal.
    synthetic = self.generate(params, pivot, settings)
    composite = initial + synthetic
    return composite

  def getParamNames(self, settings):
    """
      Return list of expected variable names based on the parameters
      @ In, settings, dict, training parameters for this algorithm
      @ Out, names, list, string list of names
    """
    names = []
    for target in settings['target']:
      base = f'{self.name}__{target}'
      names.append(f'{base}__constant')
      names.append(f'{base}__variance')
      for p in range(settings['P'][target]):
        names.append(f'{base}__AR__{p}')
      for q in range(settings['Q'][target]):
        names.append(f'{base}__MA__{q}')
    return names

  def getParamsAsVars(self, params):
    """
      Map characterization parameters into flattened variable format
      @ In, params, dict, trained parameters (as from characterize)
      @ Out, rlz, dict, realization-style response
    """
    rlz = {}
    for target, info in params.items():
      base = f'{self.name}__{target}'
      rlz[f'{base}__constant'] = info['arma']['const']
      rlz[f'{base}__variance'] = info['arma']['var']
      for p, ar in enumerate(info['arma']['ar']):
        rlz[f'{base}__AR__{p}'] = ar
      for q, ma in enumerate(info['arma']['ma']):
        rlz[f'{base}__MA__{q}'] = ma
    return rlz

  def generate(self, params, pivot, settings):
    """
      Generates a synthetic history from fitted parameters.
      @ In, params, dict, characterization such as otained from self.characterize()
      @ In, pivot, np.array(float), pivot parameter values
      @ In, settings, dict, settings for this ROM
      @ Out, synthetic, np.array(float), synthetic ARMA signal
    """
    # TODO if there's not a model, generate one?
    # -> I think we need the training signal though ...
    synthetic = np.zeros((len(pivot), len(params)))
    for t, (target, data) in enumerate(params.items()):
      armaData = data['arma']
      P,d,Q = armaData['lags']
      modelParams = np.r_[armaData.get('const', 0), armaData['ar'], armaData['ma'], armaData.get('var', 1)]
      msrShocks, stateShocks, initialState = self._generateNoise(armaData, synthetic.shape[0])
      # measurement shocks
      import statsmodels.api
      model = statsmodels.tsa.arima.model.ARIMA(synthetic[:,t], order=(P, d, Q), trend='c')
      # produce sample
      new = model.simulate(modelParams,
                           synthetic.shape[0],
                           measurement_shocks=msrShocks,
                           state_shocks=stateShocks,
                           initial_state=initialState)
      if settings.get('gaussianize', True):
        # back-transform through CDF
        new = mathUtils.degaussianize(new, params[target]['cdf'])
      synthetic[:, t] = new
    return synthetic

  def writeXML(self, writeTo, params):
    """
      Allows the engine to put whatever it wants into an XML to print to file.
      @ In, writeTo, xmlUtils.StaticXmlElement, entity to write to
      @ In, params, dict, trained parameters as from self.characterize
      @ Out, None
    """
    for target, info in params.items():
      base = xmlUtils.newNode(target)
      writeTo.append(base)
      base.append(xmlUtils.newNode('constant', text=f'{float(info["arma"]["const"]):1.9e}'))
      for p, ar in enumerate(info['arma']['ar']):
        base.append(xmlUtils.newNode(f'AR_{p}', text=f'{float(ar):1.9e}'))
      for q, ma in enumerate(info['arma']['ma']):
        base.append(xmlUtils.newNode(f'MA_{q}', text=f'{float(ma):1.9e}'))
      base.append(xmlUtils.newNode('variance', text=f'{float(info["arma"]["var"]):1.9e}'))
      if 'lags' in info["arma"].keys():
        base.append(xmlUtils.newNode('order', text=','.join([str(int(l)) for l in info["arma"]["lags"]])))

  def getNonClusterFeatures(self, params):
    """
      Allows the engine to put whatever it wants into an XML to print to file.
      @ In, params, dict, parameters from training this ROM
      @ Out, None
    """
    nonFeatures = {}
    for target, info in params.items():
      nonFeatures[target] = {}
      if 'lags' in info["arma"].keys():
        nonFeatures[target]['p'] = np.array([info["arma"]["lags"][0]])
        nonFeatures[target]['d'] = np.array([info["arma"]["lags"][1]])
        nonFeatures[target]['q'] = np.array([info["arma"]["lags"][2]])
    return nonFeatures

  # clustering
  def getClusteringValues(self, nameTemplate: str, requests: list, params: dict) -> dict:
    """
      Provide the characteristic parameters of this ROM for clustering with other ROMs
      @ In, nameTemplate, str, formatting string template for clusterable params (target, metric id)
      @ In, requests, list, list of requested attributes from this ROM
      @ In, params, dict, parameters from training this ROM
      @ Out, features, dict, params as {paramName: value}
    """
    # nameTemplate convention:
    # -> target is the trained variable (e.g. Signal, Temperature)
    # -> metric is the algorithm used (e.g. Fourier, ARMA)
    # -> id is the subspecific characteristic ID (e.g. sin, AR_0)
    features = {}
    for target, info in params.items():
      data = info['arma']
      if 'ar' in requests:
        for p, phi in enumerate(data['ar']):
          key = nameTemplate.format(target=target, metric=self.name, id=f'ar_{p}')
          features[key] = phi
      if 'ma' in requests:
        for q, theta in enumerate(data['ma']):
          key = nameTemplate.format(target=target, metric=self.name, id=f'ma_{q}')
          features[key] = theta
      if 'const' in requests:
        key = nameTemplate.format(target=target, metric=self.name, id='const')
        features[key] = data['const']
      if 'var' in requests:
        key = nameTemplate.format(target=target, metric=self.name, id='var')
        features[key] = data['var']
      # TODO mean? should always be 0
      # TODO CDF properties? might change noise a lot ...
    return features

  def setClusteringValues(self, fromCluster, params):
    """
      Interpret returned clustering settings as settings for this algorithm.
      Acts somewhat as the inverse of getClusteringValues.
      @ In, fromCluster, list(tuple), (target, identifier, values) to interpret as settings
      @ In, params, dict, trained parameter settings
      @ Out, params, dict, updated parameter settings
    """
    # TODO this needs to be fast, as it's done a lot.
    for target, identifier, value in fromCluster:
      value = float(value)
      if identifier in ['const', 'var']:
        params[target]['arma'][identifier] = value
      elif identifier.startswith('ar_'):
        index = int(identifier.split('_')[1])
        params[target]['arma']['ar'][index] = value
      elif identifier.startswith('ma_'):
        index = int(identifier.split('_')[1])
        params[target]['arma']['ma'][index] = value
      # The state vector distribution needs to be rebuilt now that we've changed the parameters
      transition, stateIntercept, stateCov, selection = self._buildStateSpaceMatrices(params[target]['arma'])
      initMean, initCov = self._solveStateDistribution(transition, stateIntercept, stateCov, selection)
      params[target]['arma']['initials'] = {'mean': initMean, 'cov': initCov}
    return params

  def _solveStateDistribution(self, transition, stateIntercept, stateCov, selection):
    """
      Determines the steady state mean vector and covariance matrix of a state space model
        x_{t+1} = T x_t + R w_t + c
      where x is the state vector, T is the transition matrix, R is the selection matrix,
      w is the noise vector (w ~ N(0, Q) for state covariance matrix Q), and c is the state
      intercept vector.

      @ In, transition, np.array, transition matrix (T)
      @ In, stateIntercept, np.array, state intercept vector (c)
      @ In, stateCov, np.array, state covariance matrix (Q)
      @ In, selection, np.array, selection matrix (R)
      @ Out, mean, np.array, steady state mean vector
      @ Out, cov, np.array, steady state covariance matrix
    """
    # The mean vector (m) solves the linear system (I - T) m = c
    mean = np.linalg.solve(np.eye(transition.shape[0]) - transition, stateIntercept)
    # The covariance matrix (C) solves the discrete Lyapunov equation C = T C T' + R Q R'
    cov = sp.linalg.solve_discrete_lyapunov(transition, selection @ stateCov @ selection.T)
    return mean, cov

  def _buildStateSpaceMatrices(self, params):
    """
      Builds the state space matrices for the ARMA model. Specifically, the transition, state intercept,
      state covariance, and selection matrices are built.

      @ In, params, dict, dictionary of trained model parameters
      @ Out, transition, np.array, transition matrix
      @ Out, stateIntercept, np.array, state intercept vector
      @ Out, stateCov, np.array, state covariance matrix
      @ Out, selection, np.array, selection matrix
    """
    # The state vector has dimension max(P, Q + 1)
    P = len(params['ar'])
    Q = len(params['ma'])
    dim = max(P, Q + 1)
    transition = np.eye(dim, k=1)
    transition[:P, 0] = params['ar']
    stateIntercept = np.zeros(dim)  # NOTE The state intercept vector handles the trend component of
                                    # SARIMA models. We don't implement that for now so we set it to 0,
                                    # but this may change in the future.
    stateCov = np.atleast_2d(params['var'])
    selection = np.r_[1., params['ma'], np.zeros(max(dim - (Q + 1), 0))].reshape(-1, 1)  # column vector
    return transition, stateIntercept, stateCov, selection

  # utils
  def _generateNoise(self, params, size):
    """
      Generates purturbations for ARMA sampling.
      @ In, params, dict, dictionary of trained model parameters
      @ In, size, int, length of time-like variable
      @ Out, msrShocks, np.array, measurement shocks
      @ Out, stateShocks, np.array, state shocks
      @ Out, initialState, np.array, initial random state
    """
    # measurement shocks -> these are usually near 0 but not exactly
    # note in statsmodels.tsa.statespace.kalman_filter, mean of measure shocks is 0s
    # NOTE (j-bryan, 8/30/2023): The observation covariance matrix (obs_cov) will always be zero for
    #   statsmodels.tsa.arima.model.ARIMA objects. That ARIMA class is a subclass of the statsmodels
    #   SARIMAX class and always uses the default value of False for the measurement_error keyword
    #   argument for the SARIMAX class, forcing the observation covariance matrix to be zero. The
    #   sampling for the measurement shocks is left in for now in case a time where it is needed
    #   is identified and to keep the RNG samples consistent with the existing tests.
    # msrCov = model['obs_cov']
    msrCov = np.zeros((1, 1))
    msrShocks = randomUtils.randomMultivariateNormal(msrCov, size=size)
    # state shocks -> these are the significant noise terms
    # note in statsmodels.tsa.statespace.kalman_filter, mean of state shocks is 0s
    stateShocks = randomUtils.randomMultivariateNormal(np.atleast_2d(params['var']), size=size)
    # initial state
    initMean = params['initials']['mean']
    initCov = params['initials']['cov']
    initialState = randomUtils.randomMultivariateNormal(initCov, size=1, mean=initMean)
    return msrShocks, stateShocks, initialState<|MERGE_RESOLUTION|>--- conflicted
+++ resolved
@@ -102,14 +102,11 @@
 
   @classmethod
   def setNeedsPriorAlgoFeatures(cls, val):
-<<<<<<< HEAD
-=======
     """
       Method to overwrite the _needsPriorAlgoFeatures attribute
       @ In, val, bool, True or False value for _needsPriorAlgoFeatures
       @ Out, None
     """
->>>>>>> e7ac763d
     cls._needsPriorAlgoFeatures = val
 
   #
@@ -268,20 +265,11 @@
     """
       Auto-selects ARMA hyperparameters P and Q for signal and noise lag. Uses the StatsForecast
       AutoARIMA methodology for selection, including BIC as the optimization criteria,
-<<<<<<< HEAD
-      @ In, settings, dict, additional settings specific to algorithm
-      @ In, target, str, name of target signal
-      @ In, pivot, np.array, time-like array values
-      @ In, history, np.array, signal values
-      @ Out, POpt, int, optimal signal lag parameter
-      @ Out, QOpt, int, optimal noise lag parameter
-=======
       @ In, target, str, name of target signal
       @ In, trainedParams, dict, running dict of trained algorithm params
       @ Out, P, int, optimal signal lag parameter
       @ Out, d, int, optimal differencing parameter
       @ Out, Q, int, optimal noise lag parameter
->>>>>>> e7ac763d
     """
     # find last applied AutoARMA algorithm
     prevAutoARMA = [algo for algo in trainedParams if algo.name == 'AutoARMA']
