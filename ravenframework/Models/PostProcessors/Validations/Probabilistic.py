--- conflicted
+++ resolved
@@ -81,7 +81,6 @@
       @ In, inputIn, list, dictionary of data to process
       @ Out, outputDict, dict, dictionary containing the post-processed results
     """
-<<<<<<< HEAD:framework/Models/PostProcessors/validationAlgorithms/Probabilistic.py
     # inpVars, outVars, dataSet = inputIn['Data'][0]
     # dataSets = [data for _, _, data in inputIn['Data']]
     dataDict = {data.attrs['name']: data for _, _, data in inputIn['Data']}
@@ -105,7 +104,6 @@
 
     if pivotParameter:
       #if len(dataSets[0][pivotParameter]) != len(list(evaluation.values())[0]):
-=======
     dataDict = {self.getDataSetName(data): data for _, _, data in inputIn['Data']}
     pivotParameter = self.pivotParameter
     names = [self.getDataSetName(inp[-1]) for inp in inputIn['Data']]
@@ -115,15 +113,11 @@
     evaluation ={k: np.atleast_1d(val) for k, val in  self._evaluate(dataDict, **{'dataobjectNames': names}).items()}
 
     if pivotParameter:
->>>>>>> upstream:ravenframework/Models/PostProcessors/Validations/Probabilistic.py
       if len(inputIn['Data'][0][-1]['time']) != len(list(evaluation.values())[0]):
         self.raiseAnError(RuntimeError, "The pivotParameter value '{}' has size '{}' and validation output has size '{}'".format( len(dataSets[0][self.pivotParameter]), len(evaluation.values()[0])))
       if pivotParameter not in evaluation:
         evaluation[pivotParameter] = inputIn['Data'][0][-1]['time']
-<<<<<<< HEAD:framework/Models/PostProcessors/validationAlgorithms/Probabilistic.py
         #evaluation[pivotParameter] = dataSets[0][pivotParameter]
-=======
->>>>>>> upstream:ravenframework/Models/PostProcessors/Validations/Probabilistic.py
     return evaluation
 
   ### utility functions
@@ -137,13 +131,9 @@
     names = kwargs.get('dataobjectNames')
     outputDict = {}
     for feat, targ in zip(self.features, self.targets):
-<<<<<<< HEAD:framework/Models/PostProcessors/validationAlgorithms/Probabilistic.py
       # featData = self._getDataFromDatasets(datasets, feat, names)
       featData = self._getDataFromDataDict(datasets, feat, names)
       # targData = self._getDataFromDatasets(datasets, targ, names)
-=======
-      featData = self._getDataFromDataDict(datasets, feat, names)
->>>>>>> upstream:ravenframework/Models/PostProcessors/Validations/Probabilistic.py
       targData = self._getDataFromDataDict(datasets, targ, names)
       for metric in self.metrics:
         name = "{}_{}_{}".format(feat.split("|")[-1], targ.split("|")[-1], metric.estimator.name)
@@ -161,50 +151,12 @@
     pw = None
     if "|" in var and names is not None:
       do, feat =  var.split("|")
-<<<<<<< HEAD:framework/Models/PostProcessors/validationAlgorithms/Probabilistic.py
-      doIndex = names.index(do)
-      dat = datasets[doIndex][feat]
-=======
-      dat = datasets[do][feat]
->>>>>>> upstream:ravenframework/Models/PostProcessors/Validations/Probabilistic.py
-    else:
-      for doIndex, ds in enumerate(datasets):
-        if var in ds:
-          dat = ds[var]
-          break
-<<<<<<< HEAD:framework/Models/PostProcessors/validationAlgorithms/Probabilistic.py
-    if 'ProbabilityWeight-{}'.format(feat) in datasets[names.index(do)]:
-      pw = datasets[doIndex]['ProbabilityWeight-{}'.format(feat)].values
-    elif 'ProbabilityWeight' in datasets[names.index(do)]:
-      pw = datasets[doIndex]['ProbabilityWeight'].values
-    dim = len(dat.shape)
-    # (numRealizations,  numHistorySteps) for MetricDistributor
-    dat = dat.values
-    if dim == 1:
-      #  the following reshaping does not require a copy
-      dat.shape = (dat.shape[0], 1)
-    data = dat, pw
-    return data
-
-  def _getDataFromDataDict(self, datasets, var, names=None):
-    """
-      Utility function to retrieve the data from datasets
-      @ In, datasets, list, list of datasets (data1,data2,etc.) to search from.
-      @ In, names, list, optional, list of datasets names (data1,data2,etc.). If not present, the search will be done on the full list.
-      @ In, var, str, the variable to find (either in fromat dataobject|var or simply var)
-      @ Out, data, tuple(numpy.ndarray, xarray.DataArray or None), the retrived data (data, probability weights (None if not present))
-    """
-    pw = None
-    if "|" in var and names is not None:
-      do, feat =  var.split("|")
       dat = datasets[do][feat]
     else:
       for doIndex, ds in enumerate(datasets):
         if var in ds:
           dat = ds[var]
           break
-=======
->>>>>>> upstream:ravenframework/Models/PostProcessors/Validations/Probabilistic.py
     if 'ProbabilityWeight-{}'.format(feat) in datasets[do]:
       pw = datasets[do]['ProbabilityWeight-{}'.format(feat)].values
     elif 'ProbabilityWeight' in datasets[do]:
