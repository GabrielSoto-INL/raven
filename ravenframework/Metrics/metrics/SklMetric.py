# Copyright 2017 Battelle Energy Alliance, LLC
#
# Licensed under the Apache License, Version 2.0 (the "License");
# you may not use this file except in compliance with the License.
# You may obtain a copy of the License at
#
# http://www.apache.org/licenses/LICENSE-2.0
#
# Unless required by applicable law or agreed to in writing, software
# distributed under the License is distributed on an "AS IS" BASIS,
# WITHOUT WARRANTIES OR CONDITIONS OF ANY KIND, either express or implied.
# See the License for the specific language governing permissions and
# limitations under the License.
"""
Created on August 20 2016

@author: mandd
"""

#External Modules------------------------------------------------------------------------------------
import numpy as np
import ast
#External Modules End--------------------------------------------------------------------------------

#Internal Modules------------------------------------------------------------------------------------
from ...utils import utils
from .MetricInterface import MetricInterface
from ...utils import InputData, InputTypes
#Internal Modules End--------------------------------------------------------------------------------

class SKL(MetricInterface):
  """
    Scikit-learn metrics
  """
  availMetrics ={}

  @classmethod
  def getInputSpecification(cls):
    """
      Method to get a reference to a class that specifies the input data for
      class cls.
      @ In, cls, the class for which we are retrieving the specification
      @ Out, inputSpecification, InputData.ParameterInput, class to use for
        specifying input of cls.
    """
    inputSpecification = super().getInputSpecification()
    inputSpecification.addSub(InputData.parameterInputFactory("metricType",contentType=InputTypes.StringType),quantity=InputData.Quantity.one)
    inputSpecification.addSub(InputData.parameterInputFactory("sample_weight",contentType=InputTypes.FloatListType),quantity=InputData.Quantity.zero_to_one)
    return inputSpecification

  def __init__(self):
    """
      Constructor
      @ In, None
      @ Out, None
    """
    super().__init__()
    if len(self.availMetrics) == 0:
      import sklearn
      import sklearn.metrics
      # FIXME: median_absolute_error only accepts 1-D numpy array, and if we want to use this metric, it should
      # be handled differently.
      #from sklearn.metrics import median_absolute_error

      # regression metrics
      self.availMetrics['regression'] = {}
      self.availMetrics['regression']['explained_variance_score'] = sklearn.metrics.explained_variance_score
      self.availMetrics['regression']['mean_absolute_error']      = sklearn.metrics.mean_absolute_error
      self.availMetrics['regression']['r2_score']                 = sklearn.metrics.r2_score
      self.availMetrics['regression']['mean_squared_error']       = sklearn.metrics.mean_squared_error
      # paired distance metrics, no weights
<<<<<<< HEAD
      if int(sklearn.__version__.split(".")[1]) > 17 or int(sklearn.__version__.split(".")[0]) >= 1:
        self.availMetrics['paired_distance'] = {}
        self.availMetrics['paired_distance']['euclidean']         = sklearn.metrics.pairwise.paired_euclidean_distances
        self.availMetrics['paired_distance']['manhattan']         = sklearn.metrics.pairwise.paired_manhattan_distances
        self.availMetrics['paired_distance']['cosine']            = sklearn.metrics.pairwise.paired_cosine_distances
=======
      self.availMetrics['paired_distance'] = {}
      self.availMetrics['paired_distance']['euclidean']         = sklearn.metrics.pairwise.paired_euclidean_distances
      self.availMetrics['paired_distance']['manhattan']         = sklearn.metrics.pairwise.paired_manhattan_distances
      self.availMetrics['paired_distance']['cosine']            = sklearn.metrics.pairwise.paired_cosine_distances
>>>>>>> da6ee23b
      # TODO: add more metrics here
      # metric from scipy.spatial.distance, for example mahalanobis, minkowski

    # The type of given metric, None or List of two elements, first element should be in availMetrics.keys()
    # and sencond element should be in availMetrics.values()[firstElement].keys()
    self.metricType = None
    # True indicates the metric needs to be able to handle dynamic data
    self._dynamicHandling = True

  def handleInput(self, paramInput):
    """
      Method that reads the portion of the xml input that belongs to this specialized class
      and initializes internal parameters
      @ In, paramInput, InputData.parameterInput, input specs
      @ Out, None
    """
    self.distParams = {}
    for child in paramInput.subparts:
      if child.getName() == "metricType":
        self.metricType = list(elem.strip() for elem in child.value.split('|'))
        if len(self.metricType) != 2:
          self.raiseAnError(IOError, "Metric type: '", child.value, "' is not correct, please check the user manual for the correct metric type!")
      else:
        self.distParams[child.getName()] = child.value

    if self.metricType[0] not in self.__class__.availMetrics.keys() or self.metricType[1] not in self.__class__.availMetrics[self.metricType[0]].keys():
      self.raiseAnError(IOError, "Metric '", self.name, "' with metricType '", self.metricType[0], "|", self.metricType[1], "' is not valid!")

  def run(self, x, y, weights=None, axis=0, **kwargs):
    """
      This method computes difference between two points x and y based on given metric
      @ In, x, numpy.ndarray, array containing data of x, if 1D array is provided,
        the array will be reshaped via x.reshape(-1,1) for paired_distance, shape (n_samples, ), if 2D
        array is provided, shape (n_samples, n_outputs)
      @ In, y, numpy.ndarray, array containing data of y, if 1D array is provided,
        the array will be reshaped via y.reshape(-1,1), shape (n_samples, ), if 2D
        array is provided, shape (n_samples, n_outputs)
      @ In, weights, array_like (numpy.array or list), optional, weights associated
        with input, shape (n_samples) if axis = 0, otherwise shape (n_outputs)
      @ In, axis, integer, optional, axis along which a metric is performed, default is 0,
        i.e. the metric will performed along the first dimension (the "rows").
        If metric postprocessor is used, the first dimension is the RAVEN_sample_ID,
        and the second dimension is the pivotParameter if HistorySet is provided.
      @ In, kwargs, dict, dictionary of parameters characteristic of each metric
      @ Out, value, numpy.ndarray, metric result, shape (n_outputs) if axis = 0, otherwise
        shape (n_samples), we assume the dimension of input numpy.ndarray is no more than 2.
    """
    #######################################################################################
    # The inputs of regression metric, i.e. x, y should have shape (n_samples, n_outputs),
    # and the outputs will have the shape (n_outputs).
    # However, the inputs of paired metric, i.e. x, y should convert the shape to
    # (n_outputs, n_samples), and the outputs will have the shape (n_outputs).
    #######################################################################################
    assert(isinstance(x,np.ndarray)) # NOTE these assertions will not show up for non-debug runs!
    assert(isinstance(y,np.ndarray))
    assert(x.shape == y.shape), "Input data x, y should have the same shape"
    if weights is not None and self.metricType[0] == 'regression' and 'sample_weight' not in self.distParams.keys():
      self.distParams['sample_weight'] = weights
    if self.metricType[0] == 'regression':
      self.distParams['multioutput'] = 'raw_values'
    dictTemp = utils.mergeDictionaries(kwargs,self.distParams)
    if self.metricType[0] == 'paired_distance':
      if len(x.shape) == 1:
        x = x.reshape(-1,1)
        y = y.reshape(-1,1)
      else:
        # Transpose is needed, since paired_distance is operated on the 'row'
        x = x.T
        y = y.T
    if axis == 1:
      x = x.T
      y = y.T
      # check the dimension of weights
      assert(x.shape[0] == len(weights)), "'weights' should have the same length of the first dimension of input data"
    elif axis != 0:
      self.raiseAnError(IOError, "Valid axis value should be '0' or '1' for the evaluate method of metric", self. name, "value", axis, "is provided!")
    try:
      value = self.__class__.availMetrics[self.metricType[0]][self.metricType[1]](x, y, **dictTemp)
    except TypeError as e:
      self.raiseAWarning('There are some unexpected keyword arguments found in Metric with type "', self.metricType[1], '"!')
      self.raiseAnError(TypeError,'Input parameters error:\n', str(e), '\n')

    return value<|MERGE_RESOLUTION|>--- conflicted
+++ resolved
@@ -69,18 +69,10 @@
       self.availMetrics['regression']['r2_score']                 = sklearn.metrics.r2_score
       self.availMetrics['regression']['mean_squared_error']       = sklearn.metrics.mean_squared_error
       # paired distance metrics, no weights
-<<<<<<< HEAD
-      if int(sklearn.__version__.split(".")[1]) > 17 or int(sklearn.__version__.split(".")[0]) >= 1:
-        self.availMetrics['paired_distance'] = {}
-        self.availMetrics['paired_distance']['euclidean']         = sklearn.metrics.pairwise.paired_euclidean_distances
-        self.availMetrics['paired_distance']['manhattan']         = sklearn.metrics.pairwise.paired_manhattan_distances
-        self.availMetrics['paired_distance']['cosine']            = sklearn.metrics.pairwise.paired_cosine_distances
-=======
       self.availMetrics['paired_distance'] = {}
       self.availMetrics['paired_distance']['euclidean']         = sklearn.metrics.pairwise.paired_euclidean_distances
       self.availMetrics['paired_distance']['manhattan']         = sklearn.metrics.pairwise.paired_manhattan_distances
       self.availMetrics['paired_distance']['cosine']            = sklearn.metrics.pairwise.paired_cosine_distances
->>>>>>> da6ee23b
       # TODO: add more metrics here
       # metric from scipy.spatial.distance, for example mahalanobis, minkowski
 
