<data name="test_dataobject" type="HistorySet"><input>TIMELOCA</input><output>PPS,PSGGEN(1),ZWDC2SG(1),WWTOTFW(1),TIME</output><inputFilename>test_dataobject.csv</inputFilename><metadata><PbThreshold>array([0.2777777777777778, 0.4, 0.5, 0.5, 0.4, 0.2777777777777778,
       0.2777777777777778, 0.4, 0.4, 0.5, 0.4, 0.4, 0.2777777777777778,
       0.4, 0.5, 0.5, 0.4], dtype=object)</PbThreshold><ValueThreshold>array([500, 720.0, 900.0, 900.0, 720.0, 500.0, 500.0, 720.0, 720.0, 900.0,
       720.0, 720.0, 500.0, 720.0, 900.0, 900.0, 720.0], dtype=object)</ValueThreshold><crowDist>array([ {u'TIMELOCA': '{"xMin": 0.0, "type": "UniformDistribution", "xMax": 1800.0}', u'AFWOFF': '{"xMin": 0.0, "type": "UniformDistribution", "xMax": 1800.0}'}], dtype=object)</crowDist><SampledVars>array([{'TIMELOCA': 500, 'AFWOFF': 720.0},
       {'TIMELOCA': 900, 'AFWOFF': 720.0},
       {'TIMELOCA': 500, 'AFWOFF': 720.0},
       {'TIMELOCA': 900, 'AFWOFF': 720.0},
       {'TIMELOCA': 500, 'AFWOFF': 720.0},
       {'TIMELOCA': 900, 'AFWOFF': 720.0}], dtype=object)</SampledVars><initiatorDistribution>array(['uniform', 'uniform', 'uniform', 'uniform', 'uniform', 'uniform',
       'uniform', 'uniform', 'uniform', 'uniform', 'uniform', 'uniform',
<<<<<<< HEAD
       'uniform', 'uniform', 'uniform', 'uniform', 'uniform'], 
      dtype='|S7')</initiatorDistribution><endTimeStep>array([ 0, -1, -1, -1, -1, -1])</endTimeStep><conditionalPbr>array([ 1.])</conditionalPbr><executable>array(['\n      ', '\n      ', '\n      ', '\n      ', '\n      ',
       '\n      '], 
      dtype='|S7')</executable><ProbabilityWeight>array([ 0.11111111,  0.57777778,  0.12345679,  0.46222222,  0.09876543,
=======
       'uniform', 'uniform', 'uniform', 'uniform', 'uniform'], dtype=object)</initiatorDistribution><endTimeStep>array([ 0, -1, -1, -1, -1, -1])</endTimeStep><conditionalPbr>array([ 1.])</conditionalPbr><executable>array(['\n\n      ', '\n\n      ', '\n\n      ', '\n\n      ',
       '\n\n      ', '\n\n      '], dtype=object)</executable><ProbabilityWeight>array([ 0.11111111,  0.57777778,  0.12345679,  0.46222222,  0.09876543,
>>>>>>> 6ff2e71f
        0.92444444])</ProbabilityWeight><outfile>array([u'out~test', u'out~test', u'out~test', u'out~test', u'out~test',
       u'out~test'], dtype=object)</outfile><prefix>array(['det_1', 'det_1-1', 'det_1-2', 'det_1-1-2', 'det_1-2-2',
       'det_1-1-2-2'], dtype=object)</prefix><PointProbability>array([ 0.11111111,  0.57777778,  0.12345679,  0.46222222,  0.09876543,
        0.92444444])</PointProbability><branchChangedParam>array(['None', 'ABBN(3)', 'ABBN(3)', 'IEVNT(224)', 'IEVNT(224)', 'ABBN(3)'], dtype=object)</branchChangedParam><additionalEdits>array([{u'input': {}, u'moosevpp': u'', u'output': u''},
       {u'input': {}, u'moosevpp': u'', u'output': u''},
       {u'input': {}, u'moosevpp': u'', u'output': u''},
       {u'input': {}, u'moosevpp': u'', u'output': u''},
       {u'input': {}, u'moosevpp': u'', u'output': u''},
       {u'input': {}, u'moosevpp': u'', u'output': u''}], dtype=object)</additionalEdits><startTime>array([ -1.79769313e+308,   0.00000000e+000,   0.00000000e+000,
         5.00135760e+002,   7.20163190e+002,   7.20187630e+002])</startTime><parentID>array([u'root', u'det_1', u'det_1', u'det_1-1', u'det_1-2', u'det_1-1-2'], dtype=object)</parentID><SampledVarsPb>array([{'TIMELOCA': 0.2777777777777778, 'AFWOFF': 0.4},
       {'TIMELOCA': 0.5, 'AFWOFF': 0.4},
       {'TIMELOCA': 0.2777777777777778, 'AFWOFF': 0.4},
       {'TIMELOCA': 0.5, 'AFWOFF': 0.4},
       {'TIMELOCA': 0.2777777777777778, 'AFWOFF': 0.4},
       {'TIMELOCA': 0.5, 'AFWOFF': 0.4}], dtype=object)</SampledVarsPb><branchChangedParamValue>array(['None', '0.000114', '0.008', '1', '1', '0.008'], dtype=object)</branchChangedParamValue><conditionalPb>array([1.0, 2.888888888888889, 1.1111111111111112, 2.3111111111111113,
       0.888888888888889, 4.622222222222223], dtype=object)</conditionalPb></metadata></data><|MERGE_RESOLUTION|>--- conflicted
+++ resolved
@@ -8,15 +8,8 @@
        {'TIMELOCA': 500, 'AFWOFF': 720.0},
        {'TIMELOCA': 900, 'AFWOFF': 720.0}], dtype=object)</SampledVars><initiatorDistribution>array(['uniform', 'uniform', 'uniform', 'uniform', 'uniform', 'uniform',
        'uniform', 'uniform', 'uniform', 'uniform', 'uniform', 'uniform',
-<<<<<<< HEAD
-       'uniform', 'uniform', 'uniform', 'uniform', 'uniform'], 
-      dtype='|S7')</initiatorDistribution><endTimeStep>array([ 0, -1, -1, -1, -1, -1])</endTimeStep><conditionalPbr>array([ 1.])</conditionalPbr><executable>array(['\n      ', '\n      ', '\n      ', '\n      ', '\n      ',
-       '\n      '], 
-      dtype='|S7')</executable><ProbabilityWeight>array([ 0.11111111,  0.57777778,  0.12345679,  0.46222222,  0.09876543,
-=======
        'uniform', 'uniform', 'uniform', 'uniform', 'uniform'], dtype=object)</initiatorDistribution><endTimeStep>array([ 0, -1, -1, -1, -1, -1])</endTimeStep><conditionalPbr>array([ 1.])</conditionalPbr><executable>array(['\n\n      ', '\n\n      ', '\n\n      ', '\n\n      ',
        '\n\n      ', '\n\n      '], dtype=object)</executable><ProbabilityWeight>array([ 0.11111111,  0.57777778,  0.12345679,  0.46222222,  0.09876543,
->>>>>>> 6ff2e71f
         0.92444444])</ProbabilityWeight><outfile>array([u'out~test', u'out~test', u'out~test', u'out~test', u'out~test',
        u'out~test'], dtype=object)</outfile><prefix>array(['det_1', 'det_1-1', 'det_1-2', 'det_1-1-2', 'det_1-2-2',
        'det_1-1-2-2'], dtype=object)</prefix><PointProbability>array([ 0.11111111,  0.57777778,  0.12345679,  0.46222222,  0.09876543,
