<?xml version="1.0" encoding="UTF-8"?>
<Simulation verbosity='debug'>
<RunInfo>
    <WorkingDir>test_rom_trainer</WorkingDir>
    <Files>TMI_PRA_trans_MC_control.py,TMI.i,TMI_steady_restart/1863.rd-0,TMI_steady_restart/1863.xdr,TMI_steady_restart/1863.xdr.0000,TMI_steady_restart/1863_mesh.cpr</Files>
    <Sequence>MC_for_rom_trainer,test_extract_for_rom_trainer,test_rom_trainer,rom_MC,test_rom_trainer_nd_interp,rom_MC_nd_interpolator</Sequence>
    <batchSize>1</batchSize>
</RunInfo>
<Distributions>
    <Uniform name='auxbackup'>
        <lowerBound>0</lowerBound>
        <upperBound>2000</upperBound>
    </Uniform>
    <Uniform name='DG1backup'>
        <lowerBound>0</lowerBound>
        <upperBound>1000</upperBound>
    </Uniform>
</Distributions>
<Models>
    <Code name='MyRAVEN' subType='RAVEN'><executable>%FRAMEWORK_DIR%/../RAVEN-%METHOD%</executable></Code>
    <ROM  name='ROM1' subType='SciKitLearn'>
      <Features>DeltaTimeScramToAux,DG1recoveryTime</Features>
      <Target>CladTempTreshold,UpperPlenum:energy</Target>
      <SKLtype>svm|LinearSVC</SKLtype>
      <C>10.0</C>
      <tol>0.0001</tol>
    </ROM>
    <ROM  name='ROM2' subType='NDinvDistWeight'>
        <Features>DeltaTimeScramToAux,DG1recoveryTime</Features>
        <Target>CladTempTreshold,UpperPlenum:energy</Target>
        <p>3</p>
    </ROM>
</Models>
<Samplers>
  <MonteCarlo     name='RAVENmc3'>
    <sampler_init>
      <limit>3</limit>
    </sampler_init>
    <variable name='DeltaTimeScramToAux'>
      <distribution  >auxbackup</distribution>
    </variable>
    <variable name='DG1recoveryTime'>
      <distribution >DG1backup</distribution>
    </variable>
  </MonteCarlo>
  <MonteCarlo     name='RAVENmcCode3'>
      <sampler_init>
          <limit>3</limit>
      </sampler_init>
  </MonteCarlo>
    <MonteCarlo     name='RAVENmcND'>
        <sampler_init>
            <limit>3</limit>
            <initial_seed>200286</initial_seed>
        </sampler_init>
        <variable name='DeltaTimeScramToAux'>
            <distribution  >auxbackup</distribution>
        </variable>
        <variable name='DG1recoveryTime'>
            <distribution  >DG1backup</distribution>
        </variable>
    </MonteCarlo>
</Samplers>
<Steps verbosity='debug'>
    <MultiRun name='MC_for_rom_trainer' verbosity='debug'>
        <Input   class='Files'      type=''                >TMI.i</Input>
        <Input   class='Files'      type=''                >TMI_PRA_trans_MC_control.py</Input>
        <Input   class='Files'      type=''                >TMI_steady_restart/1863.rd-0</Input>
        <Input   class='Files'      type=''                >TMI_steady_restart/1863.xdr</Input>
        <Input   class='Files'      type=''                >TMI_steady_restart/1863.xdr.0000</Input>
        <Input   class='Files'      type=''                >TMI_steady_restart/1863_mesh.cpr</Input>
        <Model   class='Models'     type='Code'            >MyRAVEN</Model>
        <Sampler class='Samplers'   type='MonteCarlo'      >RAVENmcCode3</Sampler>
        <Output  class='Databases'  type='HDF5'            >MC_TEST_EXTRACT_STEP_FOR_ROM_TRAINER</Output>
<<<<<<< HEAD
    </MultiRun>
=======
    </MultiRun>  
    <IOStep name='test_extract_for_rom_trainer' verbosity='debug'>
        <Input   class='Databases' type='HDF5'        >MC_TEST_EXTRACT_STEP_FOR_ROM_TRAINER</Input>
        <Output  class='DataObjects'     type='PointSet'>Pointset_from_database_for_rom_trainer</Output>
        <Output  class='OutStreamManager' type='Print'>ciccio</Output>
    </IOStep>  
    <RomTrainer name='test_rom_trainer' verbosity='debug'>
        <Input   class='DataObjects'  type='PointSet'>Pointset_from_database_for_rom_trainer</Input>
        <Output  class='Models' type='ROM'         >ROM1</Output>
    </RomTrainer>
    <RomTrainer name='test_rom_trainer_nd_interp'>
        <Input   class='DataObjects'  type='PointSet'>Pointset_from_database_for_rom_trainer</Input>
        <Output  class='Models' type='ROM'         >ROM2</Output>
    </RomTrainer>
>>>>>>> 02f76db1
    <MultiRun name='rom_MC' re-seeding='200286'>
        <Input   class='DataObjects'    type='Point'   >data_for_sampling_empty_at_begin</Input>
        <Model   class='Models'   type='ROM'         >ROM1</Model>
        <Sampler class='Samplers' type='MonteCarlo'  >RAVENmc3</Sampler>
        <Output  class='DataObjects'    type='PointSet'>outputMontecarloRom</Output>
        <Output  class='OutStreamManager' type='Print'>outputMontecarloMultiTargetRom_dump</Output>
    </MultiRun>
    <MultiRun name='rom_MC_nd_interpolator'>
        <Input   class='DataObjects'    type='Point'   >data_for_sampling_empty_at_begin_nd</Input>
        <Model   class='Models'   type='ROM'         >ROM2</Model>
        <Sampler class='Samplers' type='MonteCarlo'  >RAVENmcND</Sampler>
        <Output  class='DataObjects'    type='PointSet'>outputMontecarloRomND</Output>
        <Output  class='OutStreamManager' type='Print'>outputMontecarloMultiTargetRomND_dump</Output>
    </MultiRun>
    <IOStep name='test_extract_for_rom_trainer' verbosity='debug'>
        <Input   class='Databases' type='HDF5'        >MC_TEST_EXTRACT_STEP_FOR_ROM_TRAINER</Input>
        <Output  class='DataObjects'     type='TimePointSet'>timepointset_from_database_for_rom_trainer</Output>
        <Output  class='OutStreamManager' type='Print'>ciccio</Output>
    </IOStep>
    <RomTrainer name='test_rom_trainer' verbosity='debug'>
        <Input   class='DataObjects'  type='TimePointSet'>timepointset_from_database_for_rom_trainer</Input>
        <Output  class='Models' type='ROM'         >ROM1</Output>
    </RomTrainer>
    <RomTrainer name='test_rom_trainer_nd_interp'>
        <Input   class='DataObjects'  type='TimePointSet'>timepointset_from_database_for_rom_trainer</Input>
        <Output  class='Models' type='ROM'         >ROM2</Output>
    </RomTrainer>
</Steps>

<OutStreamManager>
  <Print name='outputMontecarloMultiTargetRom_dump'>
    <type>csv</type>
    <source>outputMontecarloRom</source>
  </Print>
  <Print name='outputMontecarloMultiTargetRomND_dump'>
    <type>csv</type>
    <source>outputMontecarloRomND</source>
  </Print>
  <Print name='ciccio'>
    <type>csv</type>
    <source>Pointset_from_database_for_rom_trainer</source>
  </Print>
</OutStreamManager>

<Databases>
  <HDF5 name="MC_TEST_EXTRACT_STEP_FOR_ROM_TRAINER"/>
</Databases>
<DataObjects>
   <Point name='data_for_sampling_empty_at_begin' historyName="1">
       <options><inputRow>2</inputRow></options>
        <Input>DeltaTimeScramToAux,DG1recoveryTime</Input>
        <Output>OutputPlaceHolder</Output>
   </Point>
    <Point name='data_for_sampling_empty_at_begin_nd' historyName="1">
        <options><inputRow>2</inputRow></options>
        <Input>DeltaTimeScramToAux,DG1recoveryTime</Input>
        <Output>OutputPlaceHolder</Output>
    </Point>
   <PointSet name='Pointset_from_database_for_rom_trainer'>
       <options><inputRow>2</inputRow></options>
        <Input>DeltaTimeScramToAux,DG1recoveryTime</Input>
        <Output>CladTempTreshold,UpperPlenum:energy</Output>
   </PointSet>
   <PointSet name='outputMontecarloRom'>
       <options><inputRow>2</inputRow></options>
        <Input>DeltaTimeScramToAux,DG1recoveryTime</Input>
        <Output>CladTempTreshold,UpperPlenum:energy</Output>
   </PointSet>
    <PointSet name='outputMontecarloRomND'>
        <options><inputRow>2</inputRow></options>
        <Input>DeltaTimeScramToAux,DG1recoveryTime</Input>
        <Output>CladTempTreshold,UpperPlenum:energy</Output>
    </PointSet>
</DataObjects>
</Simulation>


<|MERGE_RESOLUTION|>--- conflicted
+++ resolved
@@ -63,59 +63,42 @@
 </Samplers>
 <Steps verbosity='debug'>
     <MultiRun name='MC_for_rom_trainer' verbosity='debug'>
-        <Input   class='Files'      type=''                >TMI.i</Input>
-        <Input   class='Files'      type=''                >TMI_PRA_trans_MC_control.py</Input>
-        <Input   class='Files'      type=''                >TMI_steady_restart/1863.rd-0</Input>
-        <Input   class='Files'      type=''                >TMI_steady_restart/1863.xdr</Input>
-        <Input   class='Files'      type=''                >TMI_steady_restart/1863.xdr.0000</Input>
-        <Input   class='Files'      type=''                >TMI_steady_restart/1863_mesh.cpr</Input>
-        <Model   class='Models'     type='Code'            >MyRAVEN</Model>
-        <Sampler class='Samplers'   type='MonteCarlo'      >RAVENmcCode3</Sampler>
-        <Output  class='Databases'  type='HDF5'            >MC_TEST_EXTRACT_STEP_FOR_ROM_TRAINER</Output>
-<<<<<<< HEAD
+        <Input   class='Files'     type=''          >TMI.i</Input>
+        <Input   class='Files'     type=''          >TMI_PRA_trans_MC_control.py</Input>
+        <Input   class='Files'     type=''          >TMI_steady_restart/1863.rd-0</Input>
+        <Input   class='Files'     type=''          >TMI_steady_restart/1863.xdr</Input>
+        <Input   class='Files'     type=''          >TMI_steady_restart/1863.xdr.0000</Input>
+        <Input   class='Files'     type=''          >TMI_steady_restart/1863_mesh.cpr</Input>
+        <Model   class='Models'    type='Code'      >MyRAVEN</Model>
+        <Sampler class='Samplers'  type='MonteCarlo'>RAVENmcCode3</Sampler>
+        <Output  class='Databases' type='HDF5'      >MC_TEST_EXTRACT_STEP_FOR_ROM_TRAINER</Output>
     </MultiRun>
-=======
-    </MultiRun>  
+    <MultiRun name='rom_MC' re-seeding='200286'>
+        <Input   class='DataObjects'      type='Point'     >data_for_sampling_empty_at_begin</Input>
+        <Model   class='Models'           type='ROM'       >ROM1</Model>
+        <Sampler class='Samplers'         type='MonteCarlo'>RAVENmc3</Sampler>
+        <Output  class='DataObjects'      type='PointSet'  >outputMontecarloRom</Output>
+        <Output  class='OutStreamManager' type='Print'     >outputMontecarloMultiTargetRom_dump</Output>
+    </MultiRun>
+    <MultiRun name='rom_MC_nd_interpolator'>
+        <Input   class='DataObjects'      type='Point'     >data_for_sampling_empty_at_begin_nd</Input>
+        <Model   class='Models'           type='ROM'       >ROM2</Model>
+        <Sampler class='Samplers'         type='MonteCarlo'>RAVENmcND</Sampler>
+        <Output  class='DataObjects'      type='PointSet'  >outputMontecarloRomND</Output>
+        <Output  class='OutStreamManager' type='Print'     >outputMontecarloMultiTargetRomND_dump</Output>
+    </MultiRun>
     <IOStep name='test_extract_for_rom_trainer' verbosity='debug'>
-        <Input   class='Databases' type='HDF5'        >MC_TEST_EXTRACT_STEP_FOR_ROM_TRAINER</Input>
-        <Output  class='DataObjects'     type='PointSet'>Pointset_from_database_for_rom_trainer</Output>
-        <Output  class='OutStreamManager' type='Print'>ciccio</Output>
-    </IOStep>  
+        <Input   class='Databases'        type='HDF5'    >MC_TEST_EXTRACT_STEP_FOR_ROM_TRAINER</Input>
+        <Output  class='DataObjects'      type='PointSet'>timepointset_from_database_for_rom_trainer</Output>
+        <Output  class='OutStreamManager' type='Print'   >ciccio</Output>
+    </IOStep>
     <RomTrainer name='test_rom_trainer' verbosity='debug'>
-        <Input   class='DataObjects'  type='PointSet'>Pointset_from_database_for_rom_trainer</Input>
-        <Output  class='Models' type='ROM'         >ROM1</Output>
+        <Input   class='DataObjects' type='PointSet'>timepointset_from_database_for_rom_trainer</Input>
+        <Output  class='Models'      type='ROM'     >ROM1</Output>
     </RomTrainer>
     <RomTrainer name='test_rom_trainer_nd_interp'>
-        <Input   class='DataObjects'  type='PointSet'>Pointset_from_database_for_rom_trainer</Input>
-        <Output  class='Models' type='ROM'         >ROM2</Output>
-    </RomTrainer>
->>>>>>> 02f76db1
-    <MultiRun name='rom_MC' re-seeding='200286'>
-        <Input   class='DataObjects'    type='Point'   >data_for_sampling_empty_at_begin</Input>
-        <Model   class='Models'   type='ROM'         >ROM1</Model>
-        <Sampler class='Samplers' type='MonteCarlo'  >RAVENmc3</Sampler>
-        <Output  class='DataObjects'    type='PointSet'>outputMontecarloRom</Output>
-        <Output  class='OutStreamManager' type='Print'>outputMontecarloMultiTargetRom_dump</Output>
-    </MultiRun>
-    <MultiRun name='rom_MC_nd_interpolator'>
-        <Input   class='DataObjects'    type='Point'   >data_for_sampling_empty_at_begin_nd</Input>
-        <Model   class='Models'   type='ROM'         >ROM2</Model>
-        <Sampler class='Samplers' type='MonteCarlo'  >RAVENmcND</Sampler>
-        <Output  class='DataObjects'    type='PointSet'>outputMontecarloRomND</Output>
-        <Output  class='OutStreamManager' type='Print'>outputMontecarloMultiTargetRomND_dump</Output>
-    </MultiRun>
-    <IOStep name='test_extract_for_rom_trainer' verbosity='debug'>
-        <Input   class='Databases' type='HDF5'        >MC_TEST_EXTRACT_STEP_FOR_ROM_TRAINER</Input>
-        <Output  class='DataObjects'     type='TimePointSet'>timepointset_from_database_for_rom_trainer</Output>
-        <Output  class='OutStreamManager' type='Print'>ciccio</Output>
-    </IOStep>
-    <RomTrainer name='test_rom_trainer' verbosity='debug'>
-        <Input   class='DataObjects'  type='TimePointSet'>timepointset_from_database_for_rom_trainer</Input>
-        <Output  class='Models' type='ROM'         >ROM1</Output>
-    </RomTrainer>
-    <RomTrainer name='test_rom_trainer_nd_interp'>
-        <Input   class='DataObjects'  type='TimePointSet'>timepointset_from_database_for_rom_trainer</Input>
-        <Output  class='Models' type='ROM'         >ROM2</Output>
+        <Input   class='DataObjects' type='PointSet'>timepointset_from_database_for_rom_trainer</Input>
+        <Output  class='Models'      type='ROM'     >ROM2</Output>
     </RomTrainer>
 </Steps>
 
@@ -164,6 +147,4 @@
         <Output>CladTempTreshold,UpperPlenum:energy</Output>
     </PointSet>
 </DataObjects>
-</Simulation>
-
-
+</Simulation>