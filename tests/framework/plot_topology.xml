--- conflicted
+++ resolved
@@ -1,237 +1,192 @@
-<?xml version="1.0" ?>
-<Simulation>
-<<<<<<< HEAD
-=======
-  <!-- A Simple Example of the Approximate Morse-Smale Complex Interface -->
->>>>>>> 27d99f2d
-  <RunInfo>
-    <WorkingDir>topologyPostProcessor</WorkingDir>
-    <Sequence>
-    load,
-    decompose,
-    seg1,
-    seg2,
-    seg3,
-    seg4,
-    plot
-  </Sequence>
-
-  </RunInfo>
-
-  <Models>
-<<<<<<< HEAD
-=======
-    <!-- The definition of the topological partition and all of its parameters -->
->>>>>>> 27d99f2d
-    <PostProcessor debug="true" name="AMSC" subType="TopologicalDecomposition">
-      <graph>Beta Skeleton</graph>
-      <gradient>steepest</gradient>
-      <beta>1</beta>
-      <knn>8</knn>
-      <normalization>None</normalization>
-      <parameters>X,Y</parameters>
-      <response>Z</response>
-    </PostProcessor>
-    <PostProcessor debug="true" name="seg1" subType="External">
-      <method>seg1</method>
-      <Function class="Functions" type="External">segment</Function>
-    </PostProcessor>
-    <PostProcessor debug="true" name="seg2" subType="External">
-      <method>seg2</method>
-      <Function class="Functions" type="External">segment</Function>
-    </PostProcessor>
-    <PostProcessor debug="true" name="seg3" subType="External">
-      <method>seg3</method>
-      <Function class="Functions" type="External">segment</Function>
-    </PostProcessor>
-    <PostProcessor debug="true" name="seg4" subType="External">
-      <method>seg4</method>
-      <Function class="Functions" type="External">segment</Function>
-    </PostProcessor>
-  </Models>
-
-  <Functions>
-    <External file="topologyPostProcessor/GrabSegments" name="segment">
-      <variable>X</variable>
-      <variable>Y</variable>
-      <variable>Z</variable>
-      <variable>minLabel</variable>
-      <variable>maxLabel</variable>
-    </External>
-  </Functions>
-
-  <Steps>
-<<<<<<< HEAD
-=======
-    <!-- Load the data from a csv into the hdf5 database used by this run -->
->>>>>>> 27d99f2d
-    <IOStep fromDirectory="." name="load">
-      <Input class="DataObjects" type="PointSet">testData</Input>
-      <Output class="Databases" type="HDF5">myDB</Output>
-    </IOStep>
-<<<<<<< HEAD
-=======
-    <!-- Perform the topological decomposition -->
->>>>>>> 27d99f2d
-    <PostProcess name="decompose">
-      <Input class="DataObjects" type="PointSet">testData</Input>
-      <Model class="Models" type="PostProcessor">AMSC</Model>
-      <Output class="DataObjects" type="PointSet">outTPS</Output>
-      <Output class="OutStreamManager" type="Print">myDump</Output>
-    </PostProcess>
-<<<<<<< HEAD
-=======
-    <!-- Subselect data -->
->>>>>>> 27d99f2d
-    <PostProcess name="seg1">
-      <Input class="DataObjects" type="PointSet">outTPS</Input>
-      <Model class="Models" type="PostProcessor">seg1</Model>
-      <Output class="DataObjects" type="PointSet">seg1</Output>
-    </PostProcess>
-    <PostProcess name="seg2">
-      <Input class="DataObjects" type="PointSet">outTPS</Input>
-      <Model class="Models" type="PostProcessor">seg2</Model>
-      <Output class="DataObjects" type="PointSet">seg2</Output>
-    </PostProcess>
-    <PostProcess name="seg3">
-      <Input class="DataObjects" type="PointSet">outTPS</Input>
-      <Model class="Models" type="PostProcessor">seg3</Model>
-      <Output class="DataObjects" type="PointSet">seg3</Output>
-    </PostProcess>
-    <PostProcess name="seg4">
-      <Input class="DataObjects" type="PointSet">outTPS</Input>
-      <Model class="Models" type="PostProcessor">seg4</Model>
-      <Output class="DataObjects" type="PointSet">seg4</Output>
-    </PostProcess>
-<<<<<<< HEAD
-=======
-    <!-- Plot the data -->
->>>>>>> 27d99f2d
-    <OutStreamStep name="plot" pauseAtEnd="True">
-      <Input class="DataObjects" type="PointSet">seg1</Input>
-      <Input class="DataObjects" type="PointSet">seg2</Input>
-      <Input class="DataObjects" type="PointSet">seg3</Input>
-      <Input class="DataObjects" type="PointSet">seg4</Input>
-      <Output class="OutStreamManager" type="Plot">Topological Decomposition</Output>
-    </OutStreamStep>
-  </Steps>
-
-  <OutStreamManager>
-<<<<<<< HEAD
-=======
-    <!-- A csv file containing the output of the example -->
->>>>>>> 27d99f2d
-    <Print name="myDump">
-      <type>csv</type>
-      <source>outTPS</source>
-    </Print>
-    <Plot dim="3" interactive="True" name="Topological Decomposition">
-      <actions>
-        <how>screen</how>
-      </actions>
-      <plotSettings>
-        <plot>
-          <type>scatter</type>
-          <x>seg1|Input|X</x>
-          <y>seg1|Input|Y</y>
-          <z>seg1|Output|Z</z>
-          <c>yellow</c>
-<<<<<<< HEAD
-=======
-          <!--
-            <colorMap>seg1|Output|Z</colorMap>
-          -->
-          <!--
-            <cmap>jet</cmap>
-          -->
->>>>>>> 27d99f2d
-          <kwargs/>
-        </plot>
-        <plot>
-          <type>scatter</type>
-          <x>seg2|Input|X</x>
-          <y>seg2|Input|Y</y>
-          <z>seg2|Output|Z</z>
-          <c>red</c>
-          <kwargs/>
-        </plot>
-        <plot>
-          <type>scatter</type>
-          <x>seg3|Input|X</x>
-          <y>seg3|Input|Y</y>
-          <z>seg3|Output|Z</z>
-          <c>blue</c>
-          <kwargs/>
-        </plot>
-        <plot>
-          <type>scatter</type>
-          <x>seg4|Input|X</x>
-          <y>seg4|Input|Y</y>
-          <z>seg4|Output|Z</z>
-          <c>green</c>
-          <kwargs/>
-        </plot>
-      </plotSettings>
-    </Plot>
-  </OutStreamManager>
-
-  <Databases>
-<<<<<<< HEAD
-=======
-    <!-- The necessary database object -->
->>>>>>> 27d99f2d
-    <HDF5 name="myDB"/>
-  </Databases>
-
-  <DataObjects>
-<<<<<<< HEAD
-=======
-    <!-- The input PointSet objects -->
->>>>>>> 27d99f2d
-    <PointSet name="testData">
-      <Input>X,Y</Input>
-      <Output>Z</Output>
-    </PointSet>
-<<<<<<< HEAD
-=======
-    <!-- The output PointSet objects -->
->>>>>>> 27d99f2d
-    <PointSet name="outTPS">
-      <Input>X,Y</Input>
-      <Output>Z,minLabel,maxLabel</Output>
-    </PointSet>
-<<<<<<< HEAD
-=======
-    <!-- The first segment -->
->>>>>>> 27d99f2d
-    <PointSet name="seg1">
-      <Input>X,Y</Input>
-      <Output>Z</Output>
-    </PointSet>
-<<<<<<< HEAD
-=======
-    <!-- The second segment -->
->>>>>>> 27d99f2d
-    <PointSet name="seg2">
-      <Input>X,Y</Input>
-      <Output>Z</Output>
-    </PointSet>
-<<<<<<< HEAD
-=======
-    <!-- The third segment -->
->>>>>>> 27d99f2d
-    <PointSet name="seg3">
-      <Input>X,Y</Input>
-      <Output>Z</Output>
-    </PointSet>
-<<<<<<< HEAD
-=======
-    <!-- The fourth segment -->
->>>>>>> 27d99f2d
-    <PointSet name="seg4">
-      <Input>X,Y</Input>
-      <Output>Z</Output>
-    </PointSet>
-  </DataObjects>
-
-</Simulation>+<?xml version="1.0" ?>
+<Simulation>
+  <!-- A Simple Example of the Approximate Morse-Smale Complex Interface -->
+  <RunInfo>
+    <WorkingDir>topologyPostProcessor</WorkingDir>
+    <Sequence>
+    load,
+    decompose,
+    seg1,
+    seg2,
+    seg3,
+    seg4,
+    plot
+  </Sequence>
+
+  </RunInfo>
+
+  <Models>
+    <!-- The definition of the topological partition and all of its parameters -->
+    <PostProcessor debug="true" name="AMSC" subType="TopologicalDecomposition">
+      <graph>Beta Skeleton</graph>
+      <gradient>steepest</gradient>
+      <beta>1</beta>
+      <knn>8</knn>
+      <normalization>None</normalization>
+      <parameters>X,Y</parameters>
+      <response>Z</response>
+    </PostProcessor>
+    <PostProcessor debug="true" name="seg1" subType="External">
+      <method>seg1</method>
+      <Function class="Functions" type="External">segment</Function>
+    </PostProcessor>
+    <PostProcessor debug="true" name="seg2" subType="External">
+      <method>seg2</method>
+      <Function class="Functions" type="External">segment</Function>
+    </PostProcessor>
+    <PostProcessor debug="true" name="seg3" subType="External">
+      <method>seg3</method>
+      <Function class="Functions" type="External">segment</Function>
+    </PostProcessor>
+    <PostProcessor debug="true" name="seg4" subType="External">
+      <method>seg4</method>
+      <Function class="Functions" type="External">segment</Function>
+    </PostProcessor>
+  </Models>
+
+  <Functions>
+    <External file="topologyPostProcessor/GrabSegments" name="segment">
+      <variable>X</variable>
+      <variable>Y</variable>
+      <variable>Z</variable>
+      <variable>minLabel</variable>
+      <variable>maxLabel</variable>
+    </External>
+  </Functions>
+
+  <Steps>
+    <!-- Load the data from a csv into the hdf5 database used by this run -->
+    <IOStep fromDirectory="." name="load">
+      <Input class="DataObjects" type="PointSet">testData</Input>
+      <Output class="Databases" type="HDF5">myDB</Output>
+    </IOStep>
+    <!-- Perform the topological decomposition -->
+    <PostProcess name="decompose">
+      <Input class="DataObjects" type="PointSet">testData</Input>
+      <Model class="Models" type="PostProcessor">AMSC</Model>
+      <Output class="DataObjects" type="PointSet">outTPS</Output>
+      <Output class="OutStreamManager" type="Print">myDump</Output>
+    </PostProcess>
+    <!-- Subselect data -->
+    <PostProcess name="seg1">
+      <Input class="DataObjects" type="PointSet">outTPS</Input>
+      <Model class="Models" type="PostProcessor">seg1</Model>
+      <Output class="DataObjects" type="PointSet">seg1</Output>
+    </PostProcess>
+    <PostProcess name="seg2">
+      <Input class="DataObjects" type="PointSet">outTPS</Input>
+      <Model class="Models" type="PostProcessor">seg2</Model>
+      <Output class="DataObjects" type="PointSet">seg2</Output>
+    </PostProcess>
+    <PostProcess name="seg3">
+      <Input class="DataObjects" type="PointSet">outTPS</Input>
+      <Model class="Models" type="PostProcessor">seg3</Model>
+      <Output class="DataObjects" type="PointSet">seg3</Output>
+    </PostProcess>
+    <PostProcess name="seg4">
+      <Input class="DataObjects" type="PointSet">outTPS</Input>
+      <Model class="Models" type="PostProcessor">seg4</Model>
+      <Output class="DataObjects" type="PointSet">seg4</Output>
+    </PostProcess>
+    <!-- Plot the data -->
+    <OutStreamStep name="plot" pauseAtEnd="True">
+      <Input class="DataObjects" type="PointSet">seg1</Input>
+      <Input class="DataObjects" type="PointSet">seg2</Input>
+      <Input class="DataObjects" type="PointSet">seg3</Input>
+      <Input class="DataObjects" type="PointSet">seg4</Input>
+      <Output class="OutStreamManager" type="Plot">Topological Decomposition</Output>
+    </OutStreamStep>
+  </Steps>
+
+  <OutStreamManager>
+    <!-- A csv file containing the output of the example -->
+    <Print name="myDump">
+      <type>csv</type>
+      <source>outTPS</source>
+    </Print>
+    <Plot dim="3" interactive="True" name="Topological Decomposition">
+      <actions>
+        <how>screen</how>
+      </actions>
+      <plotSettings>
+        <plot>
+          <type>scatter</type>
+          <x>seg1|Input|X</x>
+          <y>seg1|Input|Y</y>
+          <z>seg1|Output|Z</z>
+          <c>yellow</c>
+          <!--
+            <colorMap>seg1|Output|Z</colorMap>
+          -->
+          <!--
+            <cmap>jet</cmap>
+          -->
+          <kwargs/>
+        </plot>
+        <plot>
+          <type>scatter</type>
+          <x>seg2|Input|X</x>
+          <y>seg2|Input|Y</y>
+          <z>seg2|Output|Z</z>
+          <c>red</c>
+          <kwargs/>
+        </plot>
+        <plot>
+          <type>scatter</type>
+          <x>seg3|Input|X</x>
+          <y>seg3|Input|Y</y>
+          <z>seg3|Output|Z</z>
+          <c>blue</c>
+          <kwargs/>
+        </plot>
+        <plot>
+          <type>scatter</type>
+          <x>seg4|Input|X</x>
+          <y>seg4|Input|Y</y>
+          <z>seg4|Output|Z</z>
+          <c>green</c>
+          <kwargs/>
+        </plot>
+      </plotSettings>
+    </Plot>
+  </OutStreamManager>
+
+  <Databases>
+    <!-- The necessary database object -->
+    <HDF5 name="myDB"/>
+  </Databases>
+
+  <DataObjects>
+    <!-- The input PointSet objects -->
+    <PointSet name="testData">
+      <Input>X,Y</Input>
+      <Output>Z</Output>
+    </PointSet>
+    <!-- The output PointSet objects -->
+    <PointSet name="outTPS">
+      <Input>X,Y</Input>
+      <Output>Z,minLabel,maxLabel</Output>
+    </PointSet>
+    <!-- The first segment -->
+    <PointSet name="seg1">
+      <Input>X,Y</Input>
+      <Output>Z</Output>
+    </PointSet>
+    <!-- The second segment -->
+    <PointSet name="seg2">
+      <Input>X,Y</Input>
+      <Output>Z</Output>
+    </PointSet>
+    <!-- The third segment -->
+    <PointSet name="seg3">
+      <Input>X,Y</Input>
+      <Output>Z</Output>
+    </PointSet>
+    <!-- The fourth segment -->
+    <PointSet name="seg4">
+      <Input>X,Y</Input>
+      <Output>Z</Output>
+    </PointSet>
+  </DataObjects>
+
+</Simulation>