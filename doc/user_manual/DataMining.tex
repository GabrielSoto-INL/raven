--- conflicted
+++ resolved
@@ -39,18 +39,14 @@
   \end{itemize}
 \end{itemize}
 
-<<<<<<< HEAD
 \paragraph{temporalBasicStatistics}
-The library \xmlString{temporalBasicStatistics} performs the exact same functionality as \xmlString{BasicProcessor} post-processor (see Section \ref{BasicStatistics}), but over HistorySet as opposed to PointSet. The use instruction of \xmlString{temporalBasicStatistics} is also same as that of \xmlString{BasicProcessor}, and so is omitted here. For detail, please see Section \ref{BasicStatistics}. Note that \xmlString{temporalBasicStatistics} performs the task given in \xmlNode{what} for each time step, and so only synchronized HistorySet can be used as input to this model. For unsynchronized HistorySet, use \xmlString{HistorySetSync} method in \xmlString{Interfaced} post-processor to synchronize the input data before using \xmlString{temporalBasicStatistics}. 
+The library \xmlString{temporalBasicStatistics} performs the exact same functionality as \xmlString{BasicProcessor} post-processor (see Section \ref{BasicStatistics}), but over HistorySet as opposed to PointSet. The use instruction of \xmlString{temporalBasicStatistics} is also same as that of \xmlString{BasicProcessor}, and so is omitted here. For detail, please see Section \ref{BasicStatistics}. Note that \xmlString{temporalBasicStatistics} performs the task given in \xmlNode{what} for each time step, and so only synchronized HistorySet can be used as input to this model. For unsynchronized HistorySet, use \xmlString{HistorySetSync} method in \xmlString{Interfaced} post-processor to synchronize the input data before using \xmlString{temporalBasicStatistics}.
 \paragraph{SciKitLearn and temporalSciKitLearn}
-Both \xmlString{SciKitLearn} and \xmlString{temporalSciKitLearn} are based on algorithms in SciKit-Learn library, where the former performs data mining over PointSet while the latter on HistorySet. Note that \xmlString{temporalSciKitLearn} performs the task given in \xmlNode{SKLType} (see below) for each time step, and so only synchronized HistorySet can be used as input to this model. For unsynchronized HistorySet, use \xmlString{HistorySetSync} method in \xmlString{Interfaced} post-processor to synchronize the input data before using \xmlString{temporalSciKitLearn}. The rest of this subsection and following subsection are dedicated to \xmlString{SciKitLearn} and \xmlString{temporalSciKitLearn} libraries. 
-
-=======
->>>>>>> ece078e9
-The algorithm for the dataMining is chosen by the subnode
-\xmlNode{SKLType} under the parent node \xmlNode{KDD}. The format is
-same as in \ref{subsubsec:SciKitLearn}. However, for the completeness sake
-, it is repeated here.
+Both \xmlString{SciKitLearn} and \xmlString{temporalSciKitLearn} are based on algorithms in SciKit-Learn library, where the former performs data mining over PointSet while the latter on HistorySet. Note that \xmlString{temporalSciKitLearn} performs the task given in \xmlNode{SKLType} (see below) for each time step, and so only synchronized HistorySet can be used as input to this model. For unsynchronized HistorySet, use \xmlString{HistorySetSync} method in \xmlString{Interfaced} post-processor to synchronize the input data before using \xmlString{temporalSciKitLearn}. The rest of this subsection and following subsection are dedicated to \xmlString{SciKitLearn} and \xmlString{temporalSciKitLearn} libraries.
+
+The algorithm for the dataMining is chosen by the subnode \xmlNode{SKLType} under the parent node
+\xmlNode{KDD}. The format is same as in \ref{subsubsec:SciKitLearn}. However, for the completeness
+sake , it is repeated here.
 
 The data that are used in the training of the \textbf{DataMining}
 postprocessor are suplied with subnode \xmlNode{Features} in the parent node
@@ -512,11 +508,7 @@
 		\item ‘arpack’,
 		\item ‘lobpcg’, or
 		\item ‘amg’
-<<<<<<< HEAD
-	\end{itemize}	
-=======
-	\end{itemize}
->>>>>>> ece078e9
+	\end{itemize}
 	\nb{AMG requires pyamg to be installed. It can be faster on very large, sparse
 	problems, but may also lead to instabilities}
 	%
@@ -669,11 +661,7 @@
 		 signal (the relative variance scales of the components) but can
 		sometime improve the predictive accuracy of the downstream estimators
 		 by making there data respect some hard-wired assumptions. \default{False}
-<<<<<<< HEAD
-	\end{itemize}		
-=======
-	\end{itemize}
->>>>>>> ece078e9
+	\end{itemize}
 \textbf{Example:}
 \begin{lstlisting}[style=XML,morekeywords={subType}]
 <Simulation>
