<!--
Structure:
<root>
  <install-method>
    ...
  </install method>
  <next-install-method> etc
</root>
Note all install methods after "main" take
  Instructions:

 add library:                <library>pinned.version.number</library>
 add with no pinned version: <library/>
 remove a library:           <library>remove</library>
 action for limited OS:      <library os='windows'>...
 add library from forge:     <library source='forge'>...
 optional:                   <library optional='True'>...
 skip run/install check:     <library skip_check='True'>...

 default OS is "all"
 default source is "conda" meaning main conda repo
 default optional is "false"

 For more information about the command line arguments to library_handler.sh, see that module.
 Also try
       `python library_handler.sh -h` and
       `python library_handler.sh conda -h`

 end reading flow
-->
<dependencies>
  <main>
    <h5py>2.10</h5py>
    <numpy>1.18</numpy>
    <scipy>1.2</scipy>
    <scikit-learn>0.21</scikit-learn>
    <pandas>1.1</pandas>
    <xarray>0.16</xarray>
    <netcdf4>1.5</netcdf4>
    <matplotlib source='forge'>3.2</matplotlib>
    <statsmodels/>
    <cloudpickle>1.6</cloudpickle>
    <tensorflow>2.0</tensorflow>
    <python skip_check='True'>3</python>
    <hdf5 skip_check='True'/>
    <swig skip_check='True'/>
    <pylint/>
    <coverage/>
    <lxml/>
    <psutil/>
    <pip/>
    <importlib_metadata/>
    <pyside2 source='forge'/>
    <nomkl os='linux' skip_check='True'/>
    <numexpr os='linux'/>
<<<<<<< HEAD
    <ray os="mac,linux" source="pip">1.0</ray>
    <cmake skip_check='True'/>	    
=======
    <ray os="mac,linux" source="pip">1.3</ray>
    <!-- ray is not compatible with aioredis 2.0
      https://github.com/ray-project/ray/issues/17475 -->
    <aioredis os="mac,linux" source="pip">1.3</aioredis>
>>>>>>> 1fde0236
    <pillow optional='True'>6.0</pillow>
    <line_profiler optional='True'/>
    <!-- <ete3 optional='True'/> -->
    <pywavelets optional='True'>1.1</pywavelets>
    <fmpy optional='True' source='forge'/>
  </main>
  <alternate name="pip">
    <hdf5>remove</hdf5>
    <swig>remove</swig>
    <pip>remove</pip>
    <python>remove</python>
    <nomkl>remove</nomkl>
    <numexpr>remove</numexpr>
  </alternate>
</dependencies><|MERGE_RESOLUTION|>--- conflicted
+++ resolved
@@ -53,15 +53,11 @@
     <pyside2 source='forge'/>
     <nomkl os='linux' skip_check='True'/>
     <numexpr os='linux'/>
-<<<<<<< HEAD
-    <ray os="mac,linux" source="pip">1.0</ray>
     <cmake skip_check='True'/>	    
-=======
     <ray os="mac,linux" source="pip">1.3</ray>
     <!-- ray is not compatible with aioredis 2.0
       https://github.com/ray-project/ray/issues/17475 -->
     <aioredis os="mac,linux" source="pip">1.3</aioredis>
->>>>>>> 1fde0236
     <pillow optional='True'>6.0</pillow>
     <line_profiler optional='True'/>
     <!-- <ete3 optional='True'/> -->
