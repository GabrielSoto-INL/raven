--- conflicted
+++ resolved
@@ -921,13 +921,8 @@
 
 
   def __extractValueLocal__(self,myType,inOutType,varTyp,varName,varID=None,stepID=None,nodeid='root'):
-<<<<<<< HEAD
     """override of the method in the base class Datas"""
-    if varID!=None or stepID!=None: raise Exception('seeking to extract a slice from a TimePoint type of data is not possible. Data name: '+self.name+' variable: '+varName)
-=======
-    '''override of the method in the base class Datas'''
     if varID!=None or stepID!=None: utils.raiseAnError(RuntimeError,self,'seeking to extract a slice from a TimePoint type of data is not possible. Data name: '+self.name+' variable: '+varName)
->>>>>>> b27a102e
     if varTyp!='numpy.ndarray':exec ('return '+varTyp+'(self.getParam(inOutType,varName)[0])')
     else: return self.getParam(inOutType,varName)
 
@@ -1270,13 +1265,8 @@
 
 
   def __extractValueLocal__(self,myType,inOutType,varTyp,varName,varID=None,stepID=None,nodeid='root'):
-<<<<<<< HEAD
     """override of the method in the base class Datas"""
-    if stepID!=None: raise Exception(self.printTag+': ' +utils.returnPrintPostTag('ERROR') + '-> seeking to extract a history slice over an TimePointSet type of data is not possible. Data name: '+self.name+' variable: '+varName)
-=======
-    '''override of the method in the base class Datas'''
     if stepID!=None: utils.raiseAnError(RuntimeError,self,'seeking to extract a history slice over an TimePointSet type of data is not possible. Data name: '+self.name+' variable: '+varName)
->>>>>>> b27a102e
     if varTyp!='numpy.ndarray':
       if varID!=None:
         if self._dataParameters['hierarchical']: exec('extractedValue ='+varTyp +'(self.getHierParam(inOutType,nodeid,varName,serialize=False)[nodeid])')
@@ -1465,13 +1455,8 @@
 
 
   def __extractValueLocal__(self,myType,inOutType,varTyp,varName,varID=None,stepID=None,nodeid='root'):
-<<<<<<< HEAD
     """override of the method in the base class Datas"""
-    if varID!=None: raise Exception(self.printTag+': ' +utils.returnPrintPostTag('ERROR') + '->seeking to extract a slice over number of parameters an History type of data is not possible. Data name: '+self.name+' variable: '+varName)
-=======
-    '''override of the method in the base class Datas'''
     if varID!=None: utils.raiseAnError(RuntimeError,self,'seeking to extract a slice over number of parameters an History type of data is not possible. Data name: '+self.name+' variable: '+varName)
->>>>>>> b27a102e
     if varTyp!='numpy.ndarray':
       if varName in self._dataParameters['inParam']: exec ('return varTyp(self.getParam('+inOutType+','+varName+')[0])')
       else:
