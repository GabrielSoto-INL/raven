--- conflicted
+++ resolved
@@ -544,12 +544,6 @@
     targets = self.initializationOptionDict['Target'].split(',')
     self.howManyTargets = len(targets)
 
-<<<<<<< HEAD
-    for target in targets:
-      self.initializationOptionDict['Target'] = target
-      self.SupervisedEngine[target] =  SupervisedLearning.returnInstance(self.subType,self,**self.initializationOptionDict)
-    # extend the list of modules this ROM depend on
-=======
     if 'SKLtype' in self.initializationOptionDict and 'MultiTask' in self.initializationOptionDict['SKLtype']:
       self.initializationOptionDict['Target'] = targets
       model = SupervisedLearning.returnInstance(self.subType,self,**self.initializationOptionDict)
@@ -560,7 +554,6 @@
         self.initializationOptionDict['Target'] = target
         self.SupervisedEngine[target] =  SupervisedLearning.returnInstance(self.subType,self,**self.initializationOptionDict)
     # extend the list of modules this ROM depen on
->>>>>>> 31bde3c6
     self.mods = self.mods + list(set(utils.returnImportModuleString(inspect.getmodule(utils.first(self.SupervisedEngine.values())),True)) - set(self.mods))
     self.mods = self.mods + list(set(utils.returnImportModuleString(inspect.getmodule(SupervisedLearning),True)) - set(self.mods))
     #restore targets to initialization option dict
