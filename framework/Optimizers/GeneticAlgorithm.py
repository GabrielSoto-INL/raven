# Copyright 2017 Battelle Energy Alliance, LLC
#
# Licensed under the Apache License, Version 2.0 (the "License");
# you may not use this file except in compliance with the License.
# You may obtain a copy of the License at
#
# http://www.apache.org/licenses/LICENSE-2.0
#
# Unless required by applicable law or agreed to in writing, software
# distributed under the License is distributed on an "AS IS" BASIS,
# WITHOUT WARRANTIES OR CONDITIONS OF ANY KIND, either express or implied.
# See the License for the specific language governing permissions and
# limitations under the License.
"""
  Genetic Algorithm class for global optimization.
  This class contains the API and interface for performing
  Genetic Algorithm-based optimization. Multiple strategies for
  mutations, cross-overs, etc. are available.
  Created June,3,2020
  @authors: Mohammad Abdo, Diego Mandelli, Andrea Alfonsi
  References
    ----------
    .. [1]
"""
#External Modules------------------------------------------------------------------------------------
import numpy as np
from scipy.special import comb
from collections import deque, defaultdict
import xarray as xr
import operator
#External Modules End--------------------------------------------------------------------------------

#Internal Modules------------------------------------------------------------------------------------
from utils import mathUtils, randomUtils, InputData, InputTypes
from .RavenSampled import RavenSampled
from .parentSelectors.parentSelectors import returnInstance as parentSelectionReturnInstance
from .crossOverOperators.crossovers import returnInstance as crossoversReturnInstance
from .mutators.mutators import returnInstance as mutatorsReturnInstance
from .survivorSelectors.survivorSelectors import returnInstance as survivorSelectionReturnInstance
from .fitness.fitness import returnInstance as fitnessReturnInstance
from .repairOperators.repair import returnInstance as repairReturnInstance
#Internal Modules End--------------------------------------------------------------------------------

class GeneticAlgorithm(RavenSampled):
  """
    This class performs Genetic Algorithm optimization ...
  """
  convergenceOptions = {'objective': r""" provides the desired value for the convergence criterion of the objective function
                        ($\epsilon^{obj}$), i.e., convergence is reached when: $$ |newObjevtive - oldObjective| \le \epsilon^{obj}$$.
                        \default{1e-6}, if no criteria specified"""}
  def __init__(self):
    """
      Constructor.
      @ In, None
      @ Out, None
    """
    RavenSampled.__init__(self)
    self._parentSelection = None                                 # mechanism for parent selection
    self._convergenceCriteria = defaultdict(mathUtils.giveZero)  # names and values for convergence checks
    self._acceptHistory = {}                                     # acceptability
    self._acceptRerun = {}                                       # by traj, if True then override accept for point rerun
    self._convergenceInfo = {}                                   # by traj, the persistence and convergence information for most recent opt
    self._requiredPersistence = 0                                # consecutive persistence required to mark convergence
    self.population = None
    # self.Age = np.ones(self._populationSize)
    self.needDenormalized() # the default in all optimizers is to normalize the data which is not the case here
    self.batchId = 0
    ### TBD ####
    self.population = None # panda Dataset container containing the population at the beginning of each generation iteration
    self.popAge = None
    self.fitness = None
    # self.bestObjective = None

  ##########################
  # Initialization Methods #
  ##########################
  @classmethod
  def getInputSpecification(cls):
    """
      Method to get a reference to a class that specifies the input data for class cls.
      @ In, cls, the class for which we are retrieving the specification
      @ Out, specs, InputData.ParameterInput, class to use for specifying input of cls.
    """
    specs = super(GeneticAlgorithm, cls).getInputSpecification()
    specs.description = r"""The \xmlNode{GeneticAlgorithm} optimizer is a metaheuristic approach
                            to perform a global search in large design spaces. The methodology rose
                            from the process of natural selection, and like others in the large class of the evolutionary algorithms, it utilizes genetic operations such as selection, crossover, and mutations to avoid being stuck in local minima and hence facilitates
                            finding the global minima. More information can be found in:
                            Holland, John H. "Genetic algorithms." Scientific american 267.1 (1992): 66-73."""

    # GA Params
    GAparams = InputData.parameterInputFactory('GAparams', strictMode=True,
        printPriority=108,
        descr=r""" Genetic Algorithm Parameters: 1. populationSize.
                                                 2. parentSelectors:
                                                                    a.  rouletteWheel.
                                                 3. Reproduction:
                                                                  a.  crossover:
                                                                                  i.    onePointCrossover.
                                                                                  ii.   TwoPointsCrossover.
                                                                                  iii.  uniformCrossover
                                                                  b.  mutators:
                                                                                i.    swapMutator.
                                                                                ii.   scrambleMutator.
                                                                                iii.  inversionMutator.
                                                                                iv.   bitFlipMutator.
                                                 4. survivorSelectors:
                                                                      a.  ageBased.
                                                                      b.  fitnessBased.""")
    # Population Size
    populationSize = InputData.parameterInputFactory('populationSize', strictMode=True,
        contentType=InputTypes.IntegerType,
        printPriority=108,
        descr=r"""The number of chromosomes in each population.""")
    GAparams.addSub(populationSize)
    # Parent Selection
    parentSelection = InputData.parameterInputFactory('parentSelection', strictMode=True,
        contentType=InputTypes.StringType,
        printPriority=108,
        descr=r"""A node containing the criterion based on which the parents are selected. This can be
                  a fitness proportionate selection such as:
                  a. rouletteWheel,
                  b. Stochastic Universal Sampling,
                  c. Tournament,
                  d. Rank, or
                  e. Random selection""")
    GAparams.addSub(parentSelection)

    # Reproduction
    reproduction = InputData.parameterInputFactory('reproduction', strictMode=True,
        printPriority=108,
        descr=r"""a node containing the reproduction methods.
                  This accepts subnodes that specifies the types of crossover and mutation.""")
    reproduction.addParam("nParents", InputTypes.IntegerType, True)
    # 1.  Crossover
    crossover = InputData.parameterInputFactory('crossover', strictMode=True,
        contentType=InputTypes.StringType,
        printPriority=108,
        descr=r"""a subnode containing the implemented crossover mechanisms.
                  This includes: a.    One Point Crossover,
                                 b.    MultiPoint Crossover,
                                 c.    Uniform Crossover,
                                 d.    Whole Arithmetic Recombination, or
                                 e.    Davis’ Order Crossover.""")
    crossover.addParam("type", InputTypes.StringType, True)
    crossoverPoint = InputData.parameterInputFactory('points', strictMode=True,
        contentType=InputTypes.IntegerListType,
        printPriority=108,
        descr=r""" point/gene(s) at which crossover will occur.""")
    crossover.addSub(crossoverPoint)
    crossoverProbability = InputData.parameterInputFactory('crossoverProb', strictMode=True,
        contentType=InputTypes.FloatType,
        printPriority=108,
        descr=r""" The probability governing the crossover occurance, i.e., the probability that if exceeded crossover will ocur.""")
    crossover.addSub(crossoverProbability)
    reproduction.addSub(crossover)
    # 2.  Mutation
    mutation = InputData.parameterInputFactory('mutation', strictMode=True,
        contentType=InputTypes.StringType,
        printPriority=108,
        descr=r"""a subnode containing the implemented mutation mechanisms.
                  This includes: a.    Bit Flip,
                                 b.    Random Resetting,
                                 c.    Swap,
                                 d.    Scramble, or
                                 e.    Inversion.""")
    mutation.addParam("type", InputTypes.StringType, True)
    mutationLocs = InputData.parameterInputFactory('locs', strictMode=True,
        contentType=InputTypes.IntegerListType,
        printPriority=108,
        descr=r""" locations at which mutation will occur.""")
    mutation.addSub(mutationLocs)
    mutationProbability = InputData.parameterInputFactory('mutationProb', strictMode=True,
        contentType=InputTypes.FloatType,
        printPriority=108,
        descr=r""" The probability governing the mutation occurance, i.e., the probability that if exceeded mutation will ocur.""")
    mutation.addSub(mutationProbability)
    reproduction.addSub(mutation)
    GAparams.addSub(reproduction)

    # Survivor Selection
    survivorSelection = InputData.parameterInputFactory('survivorSelection', strictMode=True,
        contentType=InputTypes.StringType,
        printPriority=108,
        descr=r"""a subnode containing the implemented servivor selection mechanisms.
                  This includes: a.    ageBased, or
                                 b.    fitnessBased.""")
    GAparams.addSub(survivorSelection)

    # Fitness
    fitness = InputData.parameterInputFactory('fitness', strictMode=True,
        contentType=InputTypes.StringType,
        printPriority=108,
        descr=r"""a subnode containing the implemented fitness functions.
                  This includes: a.    invLinear.""")
    fitness.addParam("type", InputTypes.StringType, True)
    objCoeff = InputData.parameterInputFactory('a', strictMode=True,
        contentType=InputTypes.FloatType,
        printPriority=108,
        descr=r""" a: coefficient of objective function.""")
    fitness.addSub(objCoeff)
    penaltyCoeff = InputData.parameterInputFactory('b', strictMode=True,
        contentType=InputTypes.FloatType,
        printPriority=108,
        descr=r""" b: coefficient of constraint penalty.""")
    fitness.addSub(penaltyCoeff)
    GAparams.addSub(fitness)
    specs.addSub(GAparams)

    # convergence
    conv = InputData.parameterInputFactory('convergence', strictMode=True,
        printPriority=108,
        descr=r"""a node containing the desired convergence criteria for the optimization algorithm.
              Note that convergence is met when any one of the convergence criteria is met. If no convergence
              criteria are given, then the defaults are used.""")
    specs.addSub(conv)
    for name,descr in cls.convergenceOptions.items():
      conv.addSub(InputData.parameterInputFactory(name, contentType=InputTypes.FloatType,descr=descr,printPriority=108  ))

    # Persistence
    conv.addSub(InputData.parameterInputFactory('persistence', contentType=InputTypes.IntegerType,
        printPriority = 109,
        descr=r"""provides the number of consecutive times convergence should be reached before a trajectory
              is considered fully converged. This helps in preventing early false convergence."""))
    specs.addSub(conv)
    return specs

  @classmethod
  def getSolutionExportVariableNames(cls):
    """
      Compiles a list of acceptable SolutionExport variable options.
      @ In, cls, the class for which we are retrieving the solution export
      @ Out, ok, dict, {varName: description} for valid solution export variable names
    """
    # cannot be determined before run-time due to variables and prefixes.
    ok = super(GeneticAlgorithm, cls).getSolutionExportVariableNames()
    new = {}
    # new = {'': 'the size of step taken in the normalized input space to arrive at each optimal point'}
    new['conv_{CONV}'] = 'status of each given convergence criteria'
    new['fitness'] = 'fitness of the current chromosome'
    new['age'] = 'age of current chromosome'
    new['batchId'] = 'Id of the batch to whom the chromosome belongs'
    ok.update(new)
    return ok

  def handleInput(self, paramInput):
    """
      Read input specs
      @ In, paramInput, InputData.ParameterInput, parameter specs interpreted
      @ Out, None
    """
    RavenSampled.handleInput(self, paramInput)
    # GAparams
    GAparamsNode = paramInput.findFirst('GAparams')
    # populationSize
    populationSizeNode = GAparamsNode.findFirst('populationSize')
    self._populationSize = populationSizeNode.value
    # parent selection
    parentSelectionNode = GAparamsNode.findFirst('parentSelection')
    self._parentSelectionType = parentSelectionNode.value
    self._parentSelectionInstance = parentSelectionReturnInstance(self,name = parentSelectionNode.value)
    # reproduction node
    reproductionNode = GAparamsNode.findFirst('reproduction')
    self._nParents = reproductionNode.parameterValues['nParents']
    self._nChildren = int(2*comb(self._nParents,2))
    # self.batch = self._populationSize*(self.counter==0)+self._nChildren*(self.counter>0)
    # crossover node
    crossoverNode = reproductionNode.findFirst('crossover')
    self._crossoverType = crossoverNode.parameterValues['type']
    self._crossoverPoints = crossoverNode.findFirst('points').value
    self._crossoverProb = crossoverNode.findFirst('crossoverProb').value
    self._crossoverInstance = crossoversReturnInstance(self,name = self._crossoverType)
    # mutation node
    mutationNode = reproductionNode.findFirst('mutation')
    self._mutationType = mutationNode.parameterValues['type']
    self._mutationLocs = mutationNode.findFirst('locs').value
    self._mutationProb = mutationNode.findFirst('mutationProb').value
    self._mutationInstance = mutatorsReturnInstance(self,name = self._mutationType)
    # Survivor selection
    survivorSelectionNode = GAparamsNode.findFirst('survivorSelection')
    self._survivorSelectionType = survivorSelectionNode.value
    self._survivorSelectionInstance = survivorSelectionReturnInstance(self,name = self._survivorSelectionType)
    # Fitness
    fitnessNode = GAparamsNode.findFirst('fitness')
    self._fitnessType = fitnessNode.parameterValues['type']
    self._objCoeff = fitnessNode.findFirst('a').value
    self._penaltyCoeff = fitnessNode.findFirst('b').value
    self._fitnessInstance = fitnessReturnInstance(self,name = self._fitnessType)
    self._repairInstance = repairReturnInstance(self,name='replacementRepair')  # currently only replacement repair is implemented,
                                                                                # if other repair methods are implemented then
                                                                                # ##TODO: make the repair type a user input
    # Convergence Criterion
    convNode = paramInput.findFirst('convergence')
    if convNode is not None:
      for sub in convNode.subparts:
        if sub.getName() == 'persistence':
          self._requiredPersistence = sub.value
        else:
          self._convergenceCriteria[sub.name] = sub.value
    if not self._convergenceCriteria:
      self.raiseAWarning('No convergence criteria given; using defaults.')
      self._convergenceCriteria['objective'] = 1e-6
    # # same point is ALWAYS a criterion
    # self._convergenceCriteria['samePoint'] = -1 # For simulated Annealing samePoint convergence
                                                # should not be one of the stopping criteria
    # set persistence to 1 if not set
    if self._requiredPersistence is None:
      self.raiseADebug('No persistence given; setting to 1.')
      self._requiredPersistence = 1

    #defaults

  def initialize(self, externalSeeding=None, solutionExport=None):
    """
      This function should be called every time a clean optimizer is needed. Called before takeAstep in <Step>
      @ In, externalSeeding, int, optional, external seed
      @ In, solutionExport, DataObject, optional, a PointSet to hold the solution
      @ Out, None
    """
    RavenSampled.initialize(self, externalSeeding=externalSeeding, solutionExport=solutionExport)

    self.info = {}
    # for var in self.toBeSampled:
    #   self.info[var+'_Age'] = None
    meta = ['batchId']
    self.addMetaKeys(meta)
    self.batch = self._populationSize*(self.counter==0)+self._nChildren*(self.counter>0)
    print('initial batch:', self.batch)
    for _, init in enumerate(self._initialValues): # TODO: this should be single traj
      self._submitRun(init,0,self.getIteration(0)+1)

  def initializeTrajectory(self, traj=None):
    """
      Handles the generation of a trajectory.
      @ In, traj, int, optional, label to use
      @ Out, traj, int, new trajectory number
    """
    traj = RavenSampled.initializeTrajectory(self)
    self._acceptHistory[traj] = deque(maxlen=self._maxHistLen)
    self._acceptRerun[traj] = False
    self._convergenceInfo[traj] = {'persistence': 0}
    for criteria in self._convergenceCriteria:
      self._convergenceInfo[traj][criteria] = False
    return traj

  def needDenormalized(self):
    """
      Determines if the currently used algorithms should be normalizing the input space or not
      @ In, None
      @ Out, needDenormalized, bool, True if normalizing should NOT be performed
    """
    # overload as needed in inheritors
    return True

  ###############
  # Run Methods #
  ###############
  # abstract methods:
  # @profile
  def _useRealization(self, info, rlz):
    """
      Used to feedback the collected runs into actionable items within the sampler.
      This is called by localFinalizeActualSampling, and hence should contain the main skeleton.
      @ In, info, dict, identifying information about the realization
      @ In, rlz, dict, realized realization
      @ Out, None
    """
    # size = self._nChildren if self.counter > 1 else self._populationSize
    self.batch = self._populationSize*(self.counter==1)+self._nChildren*(self.counter>1)
    print('calculate batch:', self.batch)
    populationRlz = rlz
<<<<<<< HEAD
    print('DubuJ: rlz[self._objectiveVar].data.size is {}, in iteration number {}'.format(rlz[self._objectiveVar].data.size,self.counter))
    print('DubuJ: populationRlz.sizes are {}'.format(populationRlz.sizes))
    print('DubuJ: populationRlz.dims are {}'.format(populationRlz.dims))
    print('DubuJ: populationRlz.indexes are {}'.format(populationRlz.indexes))
    print('DubuJ: populationRlz.data_vars are {}'.format(populationRlz.data_vars))
    print('DubuJ: populationRlz.attrs are {}'.format(populationRlz.attrs))
    print('DubuJ: populationRlz[list(self.toBeSampled)].to_array().transpose().shape is {}'.format(populationRlz[list(self.toBeSampled)].to_array().transpose().shape))
    population = xr.DataArray(np.atleast_2d(populationRlz[list(self.toBeSampled)].to_array().transpose()),
=======
    # print('DubuJ: rlz[self._objectiveVar].data.size is {}, in iteration number {}'.format(rlz[self._objectiveVar].data.size,self.counter))
    # print('DubuJ: populationRlz.sizes are {}'.format(populationRlz.sizes))
    # print('DubuJ: populationRlz.dims are {}'.format(populationRlz.dims))
    # print('DubuJ: populationRlz.indexes are {}'.format(populationRlz.indexes))
    # print('DubuJ: populationRlz.data_vars are {}'.format(populationRlz.data_vars))
    # print('DubuJ: populationRlz.attrs are {}'.format(populationRlz.attrs))
    # print('DubuJ: populationRlz[list(self.toBeSampled)].to_array().transpose().shape is {}'.format(populationRlz[list(self.toBeSampled)].to_array().transpose().shape))
    population = xr.DataArray(populationRlz[list(self.toBeSampled)].to_array().transpose(),
>>>>>>> 717e55df
                              dims=['chromosome','Gene'],
                              coords={'chromosome': np.arange(rlz[self._objectiveVar].data.size),
                                      'Gene':list(self.toBeSampled)})#np.arange(len(self.toBeSampled))
    # The whole skeleton should be here, this should be calling all classes and _private methods.
    traj = info['traj']
    self.incrementIteration(traj)
    info['step'] = self.counter
    # info['optVal'] = rlz[self._objectiveVar].data ## TODO: maybe uncomment back

    if self.counter == 1:
      self.population = population
      self.objectiveVal = rlz[self._objectiveVar].data
    # model is generating [y1,..,yL] = F(x1,...,xM)
    # population format [y1,..,yL,x1,...,xM,fitness]

    # 5 @ n-1: Survivor Selection from previous iteration (children+parents merging from previous generation)

    # 5.1 @ n-1: fitnessCalculation(rlz)
    # perform fitness calculation for newly obtained children (rlz)
    # for i in range(self._populationSize):
    fitness = self._fitnessInstance(populationRlz,objVar = self._objectiveVar,a=self._objCoeff,b=self._penaltyCoeff,penalty = None)
    # info['fitness'] = fitness
    if self.counter == 1:
      self.fitness = fitness
      objectiveVal = []
      for i in range(self.batch):
        rlzDict=dict((var,rlz[var].data[i]) for var in self.toBeSampled.keys())
        rlzDict[self._objectiveVar]=rlz[self._objectiveVar].data[i]
        rlzDict['fitness'] = self.fitness.data[i]
        objectiveVal.append(self._collectOptValue(rlzDict))
        self._updateSolutionExport(traj, rlzDict,'first',None)
      self.bestObjective = min(objectiveVal) # TODO: check if this line is hit
      self.bestFitness = max(fitness.data)
    # 5.2@ n-1: Survivor selection(rlz)
    # update population container given obtained children
    # self.population = self.__replacementCalculationHandler(parents=self.population,children=childrenCont,params=paramsDict)
    if self.counter > 1:
      currentPoint = self._collectOptPoint(rlz)

      # right now these are lists, but this should be changed to xarrays when the realization is ready as an xarray dataset
      population,fitness,Age = self._survivorSelectionInstance(age=self.popAge,popSize=self._populationSize,variables=list(self.toBeSampled),population = self.population,fitness = self.fitness,newRlz=populationRlz,offSpringsFitness=fitness)
      self.population = population
      self.popAge = Age
      self.fitness = fitness
      self._resolveNewGeneration(traj,populationRlz,info)
      self.bestFitness = max(fitness.data)

      # This will be added once the rlz is treated as a xarray DataSet
      # for var in self.toBeSampled:
        # self.info[var+'_Age'] = Age[var]

    # 1 @ n: Parent selection from population
    # pair parents together by indexes
    parents = self._parentSelectionInstance(population,variables=list(self.toBeSampled),fitness=fitness,nParents=self._nParents)

    # 2 @ n: Crossover from set of parents
    # create childrenCoordinates (x1,...,xM)
    # self.childrenCoordinates = self.__crossoverCalculationHandler(parentSet=parentSet,population=self.population,params=paramsDict)
    children = self._crossoverInstance(parents=parents,variables=list(self.toBeSampled),crossoverProb=self._crossoverProb,points=self._crossoverPoints)

    # 3 @ n: Mutation
    # perform random directly on childrenCoordinates
    children = self._mutationInstance(offSprings=children,locs = self._mutationLocs, mutationProb=self._mutationProb,variables=list(self.toBeSampled))

    # 4 @ n: repair/replacement
    # repair should only happen if multiple genes in a single chromosome have the same values (), and at the same time the sampling of these genes should be with Out replacement.
    needsRepair = False
    for chrom in range(self._nChildren):
      unique = set(children.data[chrom,:])
      if len(children.data[chrom,:]) != len(unique):
        for var in self.toBeSampled.keys(): ## TODO: there must be a smarter way to da id any variables strategy is without replacement
          if (self.distDict[var].strategy == 'withOutReplacement'):
            needsRepair = True
            break
    if needsRepair:
      children = self._repairInstance(children,variables=list(self.toBeSampled),distInfo=self.distDict)
    # Make sure no children are exactly similar to parents
    repeated =[]
    for i in range(np.shape(population.data)[0]):
      for j in range (np.shape(children.data)[0]):
        if all(population.data[i,:]==children.data[j,:]):
          repeated.append(j)
    children2 = np.delete(children.data, (repeated), axis=0)
    children = xr.DataArray(children2,
                              dims=['chromosome','Gene'],
                              coords={'chromosome': np.arange(np.shape(children2)[0]),
                                      'Gene':list(self.toBeSampled)})
    self.batch =np.shape(children)[0]
    print('batch size reset:', self.batch)
    # 5 @ n: Submit children batch
    # submit children coordinates (x1,...,xm), i.e., self.childrenCoordinates
    # self._submitRun(children,traj,self.counter)
    for i in range(np.shape(children)[0]):
      newRlz={}
      for _,var in enumerate(self.toBeSampled.keys()):
        newRlz[var] = float(children.loc[i,var].values)
      self._submitRun(newRlz, traj, self.getIteration(traj))

  def _submitRun(self, point, traj, step, moreInfo=None):
    """
      Submits a single run with associated info to the submission queue
      @ In, point, dict, point to submit
      @ In, traj, int, trajectory identifier
      @ In, step, int, iteration number identifier
      @ In, moreInfo, dict, optional, additional run-identifying information to track
      @ Out, None
    """
    info = {}
    if moreInfo is not None:
      info.update(moreInfo)
    info.update({'traj': traj,
                  'step': step
                })
    # NOTE: explicit constraints have been checked before this!
    #
    self.raiseADebug('Adding run to queue: {} | {}'.format(self.denormalizeData(point), info))
    self._submissionQueue.append((point, info))
  # END queuing Runs
  # * * * * * * * * * * * * * * * *
  def _resolveNewGeneration(self, traj, rlz, info):
    """
      Consider and store a new optimal point
      @ In, traj, int, trajectory for this new point
      @ In, info, dict, identifying information about the realization
      @ In, rlz, dict, realized realization
    """
    optVal = self.objectiveVal.copy() #info['optVal'].copy().data
    self.raiseADebug('*'*80)
    self.raiseADebug('Trajectory {} iteration {} resolving new generation ...'.format(traj, info['step']))
    # note the collection of the opt point
    self._stepTracker[traj]['opt'] = (rlz, info)
    # FIXME check implicit constraints? Function call, - Jia
    # acceptable, old = self._checkAcceptability(traj, rlz, info)
    acceptable = 'accepted' if self.counter >1 else 'first'
    old = self.population
    # converged = False
    converged = self._updateConvergence(traj, rlz, old, acceptable)
    # we only want to update persistance if we've accepted a new point.
    # We don't want rejected points to count against our convergence.
    # if acceptable in ['accepted']:
      # self._updatePersistence(traj, converged, optVal)
    # NOTE: the solution export needs to be updated BEFORE we run rejectOptPoint or extend the opt
    #       point history.
    if self._writeSteps == 'every':
      # FIXME TODO XXX talbpaul says:
      # for each parent that will survive:
      #   self._updateSolutionExport(traj, parent, acceptable, None)
      for i in range(len(np.atleast_1d(rlz[self._objectiveVar].data))):#self._populationSize
        # rlzDict=dict((var,self.population.sel(Gene =var)[i].data) for var in self.toBeSampled.keys())
        rlzDict=dict((var,np.atleast_1d(rlz[var].data)[i]) for var in self.toBeSampled.keys())
        # rlzDict[self._objectiveVar]=rlz[self._objectiveVar].data[i]
        rlzDict[self._objectiveVar]=np.atleast_1d(rlz[self._objectiveVar].data)[i]
        rlzDict['fitness'] = np.atleast_1d(self.fitness.data)[i]
        self._updateSolutionExport(traj, rlzDict, acceptable,None)
    self.raiseADebug('*'*80)
    # decide what to do next
    if acceptable in ['accepted', 'first']:
      # record history
      bestRlz = {}
      bestRlz[self._objectiveVar] = self.bestObjective
      bestRlz['fitness'] = self.bestFitness
      bestRlz.update(self.bestPoint)
      self._optPointHistory[traj].append((bestRlz, info)) #.to_array().data
      self.incrementIteration(traj)
      # nothing else to do but wait for the grad points to be collected
    elif acceptable == 'rejected':
      self._rejectOptPoint(traj, info, old)
    else: # e.g. rerun
      pass # nothing to do, just keep moving

    # if converged or (self.counter==self.limit):
    #   # self._convergenceInfo[traj]['persistence'] += 1
    #   self.raiseADebug('Trajectory {} has converged successfully {} time(s)!'.format(traj, self._convergenceInfo[traj]['persistence']))
    #   # if self._convergenceInfo[traj]['persistence'] >= self._requiredPersistence:
    #   self._closeTrajectory(traj, 'converge', 'converged', optVal)
    # # else:
    # #   self._convergenceInfo[traj]['persistence'] = 0
    # #   self.raiseADebug('Resetting convergence for trajectory {}.'.format(traj))

  def _collectOptPoint(self, rlz):
    """
      collects the point (dict) from a realization
      @ In, rlz, dict, realization particularly including objective variable
      @ Out, point, dict, point used in this realization
    """
    optPoints,Fit = zip(*[[x,y] for x,y in sorted(zip(self.population.data,self.fitness.data),reverse=True,key=lambda x: (x[1]))])
    point = dict((var,float(optPoints[0][i])) for i,var in enumerate(self.toBeSampled.keys()))
    self.bestPoint = point
    # self.bestFitness = Fit[0]
    # index, value = max(enumerate(maxFit), key=operator.itemgetter(1))
    # point = dict((var, float(rlz[var])) for var in self.toBeSampled.keys())
    return point

  def checkConvergence(self, traj, new, old):
    """
      Check for trajectory convergence
      @ In, traj, int, trajectory to consider
      @ In, new, xr.DataSet, new children realization
      @ In, old, xr.DataArray, old population
      @ Out, any(convs.values()), bool, True of any of the convergence criteria was reached
      @ Out, convs, dict, on the form convs[conv] = bool, where conv is in self._convergenceCriteria
    """
    convs = {}
    for conv in self._convergenceCriteria:
      # special treatment for same point check
      if conv == 'samePoint':
        convs[conv] = self._checkConvSamePoint(new, old)
        continue
      # fix capitalization for RAVEN standards
      fName = conv[:1].upper() + conv[1:]
      # get function from lookup
      f = getattr(self, '_checkConv{}'.format(fName))
      # check convergence function
      okay = f(traj)
      # store and update
      convs[conv] = okay
    return any(convs.values()), convs

  # def _checkConvSamePoint(self, new, old):
  #   """
  #     Checks for a repeated same point
  #     @ In, new, dict, new opt point
  #     @ In, old, dict, old opt point
  #     @ Out, converged, bool, convergence state
  #   """
  #   # TODO diff within tolerance? Exactly equivalent seems good for now
  #   same = list(abs(new[var].data - old.loc[:,var].data)==self._convergenceCriteria['samePoint'] for var in self.toBeSampled)
  #   converged = all(same)
  #   self.raiseADebug(self.convFormat.format(name='same point',
  #                                           conv=str(converged),
  #                                           got=sum(same),
  #                                           req=len(same)))
  #   return converged

  def _checkConvObjective(self, traj):
    """
      Checks the change in objective for convergence
      @ In, traj, int, trajectory identifier
      @ Out, converged, bool, convergence state
    """
    if len(self._optPointHistory[traj]) < 2:
      return False
    o1, _ = self._optPointHistory[traj][-1]
    o2, _ = self._optPointHistory[traj][-2]
    # print('DEBUGG o1:', o1[self._objectiveVar])
    # print('DEBUGG o2:', o2[self._objectiveVar])
    delta = o2[self._objectiveVar]-o1[self._objectiveVar]
    # converged = abs(delta.data.min()) < self._convergenceCriteria['objective']
    if o1 != o2:
      converged = abs(delta) < self._convergenceCriteria['objective']
    else:
      converged = False
    self.raiseADebug(self.convFormat.format(name='objective',
                                            conv=str(converged),
                                            got=delta,#delta.data.min()
                                            req=self._convergenceCriteria['objective']))
    return converged

  def _checkAcceptability(self, traj, opt, optVal, info):
    """
      Check if new opt point is acceptably better than the old one
      @ In, traj, int, identifier
      @ In, opt, dict, new opt point
      @ In, optVal, float, new optimization value
      @ In, info, dict, meta information about the opt point
      @ Out, acceptable, str, acceptability condition for point
      @ Out, old, dict, old opt point
    """
    # Check acceptability
    # NOTE: if self._optPointHistory[traj]: -> faster to use "try" for all but the first time
    try:
      old, _ = self._optPointHistory[traj][-1]
      oldVal = old[self._objectiveVar]
      # check if same point
      self.raiseADebug(' ... change: {d: 1.3e} new objective: {n: 1.6e} old objective: {o: 1.6e}'
                      .format(d=opt[self._objectiveVar]-oldVal, o=oldVal, n=opt[self._objectiveVar]))
      # if this is an opt point rerun, accept it without checking.
      if self._acceptRerun[traj]:
        acceptable = 'rerun'
        self._acceptRerun[traj] = False
      elif all(opt[var] == old[var] for var in self.toBeSampled):
        # this is the classic "same point" trap; we accept the same point, and check convergence later
        acceptable = 'accepted'
      else:
        if self._acceptabilityCriterion(oldVal,opt[self._objectiveVar])>randomUtils.random(dim=1, samples=1): # TODO replace it back
          acceptable = 'accepted'
        else:
          acceptable = 'rejected'
    except IndexError:
      # if first sample, simply assume it's better!
      acceptable = 'first'
      old = None
    self._acceptHistory[traj].append(acceptable)
    self.raiseADebug(' ... {a}!'.format(a=acceptable))
    return acceptable, old

  def _updateConvergence(self, traj, new, old, acceptable):
    """
      Updates convergence information for trajectory
      @ In, traj, int, identifier
      @ In, new, xr.DataSet, new children
      @ In, old, xr.DataArray, old population
      @ In, acceptable, str, condition of new point
      @ Out, converged, bool, True if converged on ANY criteria
    """
    # FIXME XXX TODO
    # return False
    ## NOTE we have multiple "if acceptable" trees here, as we need to update soln export regardless
    if acceptable == 'accepted':
      self.raiseADebug('Convergence Check for Trajectory {}:'.format(traj))
      # check convergence
      converged, convDict = self.checkConvergence(traj, new, old)
    else:
      converged = False
      convDict = dict((var, False) for var in self._convergenceInfo[traj])
    self._convergenceInfo[traj].update(convDict)
    return converged

  def _updatePersistence(self, traj, converged, optVal):
    """
      Update persistence tracking state variables
      @ In, traj, identifier
      @ In, converged, bool, convergence check result
      @ In, optVal, float, new optimal value
      @ Out, None
    """
    # update persistence
    if converged:
      self._convergenceInfo[traj]['persistence'] += 1
      self.raiseADebug('Trajectory {} has converged successfully {} time(s)!'.format(traj, self._convergenceInfo[traj]['persistence']))
      if self._convergenceInfo[traj]['persistence'] >= self._requiredPersistence:
        self._closeTrajectory(traj, 'converge', 'converged', optVal)
    else:
      self._convergenceInfo[traj]['persistence'] = 0
      self.raiseADebug('Resetting convergence for trajectory {}.'.format(traj))

  def _checkForImprovement(self, new, old):
    """
      Determine if the new value is sufficient improved over the old.
      @ In, new, float, new optimization value
      @ In, old, float, previous optimization value
      @ Out, improved, bool, True if "sufficiently" improved or False if not.
    """
    # This is not required for simulated annealing as it's handled in the probabilistic acceptance criteria
    # But since it is an abstract method it has to exist
    return True

  def _rejectOptPoint(self, traj, info, old):
    """
      Having rejected the suggested opt point, take actions so we can move forward
      @ In, traj, int, identifier
      @ In, info, dict, meta information about the opt point
      @ In, old, dict, previous optimal point (to resubmit)
    """
  pass

  def _applyFunctionalConstraints(self, suggested, previous):
    """
      fixes functional constraints of variables in "point" -> DENORMED point expected!
      @ In, suggested, dict, potential point to apply constraints to
      @ In, previous, dict, previous opt point in consideration
      @ Out, point, dict, adjusted variables
      @ Out, modded, bool, whether point was modified or not
    """
    pass
  # END constraint handling
  # * * * * * * * * * * * *
  def _addToSolutionExport(self, traj, rlz, acceptable):
    """
      Contributes additional entries to the solution export.
      @ In, traj, int, trajectory which should be written
      @ In, rlz, dict, collected point
      @ In, acceptable, bool, acceptability of opt point
      @ Out, toAdd, dict, additional entries
    """
    # meta variables
    toAdd = {'age': 0 if self.popAge==None else self.popAge,
             'batchId':self.batchId,
             'fitness':rlz['fitness']}

    # for var in self.toBeSampled:
    #   toAdd[var+'_Age'] = self.info[var+'_Age']

    for var, val in self.constants.items():
      toAdd[var] = val

    toAdd = dict((key, np.atleast_1d(val)) for key, val in toAdd.items())
    for key, val in self._convergenceInfo[traj].items():
      toAdd['conv_{}'.format(key)] = bool(val)
    return toAdd

  def _formatSolutionExportVariableNames(self, acceptable):
    """
      Does magic formatting for variables, based on this class's needs.
      Extend in inheritors as needed.
      @ In, acceptable, set, set of acceptable entries for solution export for this entity
      @ Out, new, set, modified set of acceptable variables with all formatting complete
    """
    # remaking the list is easier than using the existing one
    acceptable = RavenSampled._formatSolutionExportVariableNames(self, acceptable)
    new = []
    while acceptable:
      template = acceptable.pop()
      if '{CONV}' in template:
        new.extend([template.format(CONV=conv) for conv in self._convergenceCriteria])
      elif '{VAR}' in template:
        new.extend([template.format(VAR=var) for var in self.toBeSampled.keys()])
      else:
        new.append(template)
    return set(new)

  # def _updateSolutionExport(self, traj, rlz, acceptable):
  #   """
  #     Stores information to the solution export.
  #     @ In, traj, int, trajectory which should be written
  #     @ In, rlz, dict, collected point
  #     @ In, acceptable, bool, acceptability of opt point
  #     @ Out, None
  #   """
  #   pass<|MERGE_RESOLUTION|>--- conflicted
+++ resolved
@@ -369,7 +369,6 @@
     self.batch = self._populationSize*(self.counter==1)+self._nChildren*(self.counter>1)
     print('calculate batch:', self.batch)
     populationRlz = rlz
-<<<<<<< HEAD
     print('DubuJ: rlz[self._objectiveVar].data.size is {}, in iteration number {}'.format(rlz[self._objectiveVar].data.size,self.counter))
     print('DubuJ: populationRlz.sizes are {}'.format(populationRlz.sizes))
     print('DubuJ: populationRlz.dims are {}'.format(populationRlz.dims))
@@ -378,16 +377,6 @@
     print('DubuJ: populationRlz.attrs are {}'.format(populationRlz.attrs))
     print('DubuJ: populationRlz[list(self.toBeSampled)].to_array().transpose().shape is {}'.format(populationRlz[list(self.toBeSampled)].to_array().transpose().shape))
     population = xr.DataArray(np.atleast_2d(populationRlz[list(self.toBeSampled)].to_array().transpose()),
-=======
-    # print('DubuJ: rlz[self._objectiveVar].data.size is {}, in iteration number {}'.format(rlz[self._objectiveVar].data.size,self.counter))
-    # print('DubuJ: populationRlz.sizes are {}'.format(populationRlz.sizes))
-    # print('DubuJ: populationRlz.dims are {}'.format(populationRlz.dims))
-    # print('DubuJ: populationRlz.indexes are {}'.format(populationRlz.indexes))
-    # print('DubuJ: populationRlz.data_vars are {}'.format(populationRlz.data_vars))
-    # print('DubuJ: populationRlz.attrs are {}'.format(populationRlz.attrs))
-    # print('DubuJ: populationRlz[list(self.toBeSampled)].to_array().transpose().shape is {}'.format(populationRlz[list(self.toBeSampled)].to_array().transpose().shape))
-    population = xr.DataArray(populationRlz[list(self.toBeSampled)].to_array().transpose(),
->>>>>>> 717e55df
                               dims=['chromosome','Gene'],
                               coords={'chromosome': np.arange(rlz[self._objectiveVar].data.size),
                                       'Gene':list(self.toBeSampled)})#np.arange(len(self.toBeSampled))
