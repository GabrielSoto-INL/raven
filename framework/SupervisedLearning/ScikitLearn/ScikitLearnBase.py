--- conflicted
+++ resolved
@@ -45,12 +45,11 @@
       @ Out, None
     """
     super().__init__()
-<<<<<<< HEAD
-    self.uniqueVals = None
-    self.settings = None
-    self.model = None
-    self.multioutputWrapper = True
-  
+    self.uniqueVals = None # flag to indicate targets only have a single unique value
+    self.settings = None # initial settings for the ROM
+    self.model = None # Scikitlearn estimator/model
+    self.multioutputWrapper = True # If True, use MultiOutputRegressor or MultiOutputClassifier to wrap self.model else
+                                   # the self.model can handle multioutput/multi-targets prediction
   @property
   def feature_importances_(self):
     coefs = None
@@ -63,13 +62,6 @@
     elif hasattr(model, 'coef_'):
       coefs = model.coef_
     return coefs
-=======
-    self.uniqueVals = None # flag to indicate targets only have a single unique value
-    self.settings = None # initial settings for the ROM
-    self.model = None # Scikitlearn estimator/model
-    self.multioutputWrapper = True # If True, use MultiOutputRegressor or MultiOutputClassifier to wrap self.model else
-                                   # the self.model can handle multioutput/multi-targets prediction
->>>>>>> edbbe942
 
   def updateSettings(self, settings):
     """
