# Copyright 2017 Battelle Energy Alliance, LLC
#
# Licensed under the Apache License, Version 2.0 (the "License");
# you may not use this file except in compliance with the License.
# You may obtain a copy of the License at
#
# http://www.apache.org/licenses/LICENSE-2.0
#
# Unless required by applicable law or agreed to in writing, software
# distributed under the License is distributed on an "AS IS" BASIS,
# WITHOUT WARRANTIES OR CONDITIONS OF ANY KIND, either express or implied.
# See the License for the specific language governing permissions and
# limitations under the License.
"""
Module where the base class and the specialization of different type of Model are
<<<<<<< HEAD

@author crisrab, alfoa

=======
>>>>>>> bbf45b18
"""
#External Modules------------------------------------------------------------------------------------
import copy
import numpy as np
import abc
import sys
import importlib
#External Modules End--------------------------------------------------------------------------------

#Internal Modules------------------------------------------------------------------------------------
from BaseClasses import BaseEntity, Assembler, InputDataUser
from utils import utils
from utils import InputData, InputTypes
#Internal Modules End--------------------------------------------------------------------------------

class Model(utils.metaclass_insert(abc.ABCMeta, BaseEntity, Assembler, InputDataUser)):
  """
    A model is something that given an input will return an output reproducing some physical model
    it could as complex as a stand alone code, a reduced order model trained somehow or something
    externally build and imported by the user
  """
  @classmethod
  def loadFromPlugins(cls):
    """
      Loads plugins from factory.
      @ In, cls, uninstantiated object, class to load for
      @ Out, None
    """
    cls.plugins = importlib.import_module("Models.ModelPlugInFactory")

  @classmethod
  def getInputSpecification(cls):
    """
      Method to get a reference to a class that specifies the input data for
      class cls.
      @ In, cls, the class for which we are retrieving the specification
      @ Out, inputSpecification, InputData.ParameterInput, class to use for
        specifying input of cls.
    """
    inputSpecification = super(Model, cls).getInputSpecification()
    inputSpecification.addParam("subType", InputTypes.StringType, True)

    ## Begin alias tag
    AliasInput = InputData.parameterInputFactory("alias", contentType=InputTypes.StringType)
    AliasInput.addParam("variable", InputTypes.StringType, True)
    AliasTypeInput = InputTypes.makeEnumType("aliasType","aliasTypeType",["input","output"])
    AliasInput.addParam("type", AliasTypeInput, True)
    inputSpecification.addSub(AliasInput)
    ## End alias tag

    return inputSpecification

  validateDict                  = {}
  validateDict['Input'  ]       = []
  validateDict['Output' ]       = []
  validateDict['Sampler']       = []
  validateDict['Optimizer']     = []
  testDict                      = {}
  testDict                      = {'class':'','type':[''],'multiplicity':0,'required':False}
  #FIXME: a multiplicity value is needed to control role that can have different class
  #the possible inputs
  validateDict['Input'].append(testDict.copy())
  validateDict['Input'  ][0]['class'       ] = 'DataObjects'
  validateDict['Input'  ][0]['type'        ] = ['PointSet','HistorySet']
  validateDict['Input'  ][0]['required'    ] = False
  validateDict['Input'  ][0]['multiplicity'] = 'n'
  validateDict['Input'].append(testDict.copy())
  validateDict['Input'  ][1]['class'       ] = 'Files'
  # FIXME there's lots of types that Files can be, so until XSD replaces this, commenting this out
  #validateDict['Input'  ][1]['type'        ] = ['']
  validateDict['Input'  ][1]['required'    ] = False
  validateDict['Input'  ][1]['multiplicity'] = 'n'
  #the possible outputs
  validateDict['Output'].append(testDict.copy())
  validateDict['Output' ][0]['class'       ] = 'DataObjects'
  validateDict['Output' ][0]['type'        ] = ['PointSet','HistorySet','DataSet']
  validateDict['Output' ][0]['required'    ] = False
  validateDict['Output' ][0]['multiplicity'] = 'n'
  validateDict['Output'].append(testDict.copy())
  validateDict['Output' ][1]['class'       ] = 'Databases'
  validateDict['Output' ][1]['type'        ] = ['NetCDF', 'HDF5']
  validateDict['Output' ][1]['required'    ] = False
  validateDict['Output' ][1]['multiplicity'] = 'n'
  validateDict['Output'].append(testDict.copy())
  validateDict['Output' ][2]['class'       ] = 'OutStreams'
  validateDict['Output' ][2]['type'        ] = ['Plot','Print']
  validateDict['Output' ][2]['required'    ] = False
  validateDict['Output' ][2]['multiplicity'] = 'n'
  #the possible samplers
  validateDict['Sampler'].append(testDict.copy())
  validateDict['Sampler'][0]['class'       ] ='Samplers'
  validateDict['Sampler'][0]['required'    ] = False
  validateDict['Sampler'][0]['multiplicity'] = 1
  validateDict['Sampler'][0]['type']         = ['MonteCarlo',
                                                'DynamicEventTree',
                                                'Stratified',
                                                'Grid',
                                                'LimitSurfaceSearch',
                                                'AdaptiveDynamicEventTree',
                                                'FactorialDesign',
                                                'ResponseSurfaceDesign',
                                                'SparseGridCollocation',
                                                'AdaptiveSparseGrid',
                                                'Sobol',
                                                'AdaptiveSobol',
                                                'EnsembleForward',
                                                'CustomSampler',
                                                'AdaptiveMonteCarlo',
                                                'Metropolis',
                                                'AdaptiveMetropolis']
  validateDict['Optimizer'].append(testDict.copy())
  validateDict['Optimizer'][0]['class'       ] ='Optimizers'
  validateDict['Optimizer'][0]['required'    ] = False
  validateDict['Optimizer'][0]['multiplicity'] = 1
  validateDict['Optimizer'][0]['type'] = ['SPSA',
                                          'FiniteDifference',
                                          'ConjugateGradient',
                                          'SimulatedAnnealing',
                                          'GeneticAlgorithm']

  @classmethod
  def generateValidateDict(cls):
    """
      This method generate a independent copy of validateDict for the calling class
      @ In, None
      @ Out, None
    """
    cls.validateDict = copy.deepcopy(Model.validateDict)

  @classmethod
  def specializeValidateDict(cls):
    """
      This method should be overridden to describe the types of input accepted with a certain role by the model class specialization
      @ In, None
      @ Out, None
    """
    raise NotImplementedError('The class '+str(cls.__name__)+' has not implemented the method specializeValidateDict')

  @classmethod
  def localValidateMethod(cls,who,what):
    """
      This class method is called to test the compatibility of the class with its possible usage
      @ In, who, string, a string identifying the what is the role of what we are going to test (i.e. input, output etc)
      @ In, what, string, a list (or a general iterable) that will be playing the 'who' role
      @ Out, None
    """
    #counting successful matches
    if who not in cls.validateDict.keys():
      raise IOError('The role "{}" is not recognized for the entity "{}"'.format(who,cls))
    for myItemDict in cls.validateDict[who]:
      myItemDict['tempCounter'] = 0
    for anItem in what:
      anItem['found'] = False
      for tester in cls.validateDict[who]:
        if anItem['class'] == tester['class']:
          if anItem['class']=='Files':
            #FIXME Files can accept any type, including None.
            tester['tempCounter']+=1
            anItem['found']=True
            break
          else:
            if anItem['type'] in tester['type']:
              tester['tempCounter'] +=1
              anItem['found']        = True
              break
    #testing if the multiplicity of the argument is correct
    for tester in cls.validateDict[who]:
      if tester['required']==True:
        if tester['multiplicity']=='n' and tester['tempCounter']<1:
          raise IOError('The number of times class = '+str(tester['class'])+' type= ' +str(tester['type'])+' is used as '+str(who)+' is improper. At least one object must be present!')
      if tester['multiplicity']!='n' and tester['tempCounter']!=tester['multiplicity']:
        raise IOError('The number of times class = '+str(tester['class'])+' type= ' +str(tester['type'])+' is used as '+str(who)+' is improper. Number of allowable times is '+str(tester['multiplicity'])+'.Got '+str(tester['tempCounter']))
    #testing if all argument to be tested have been found
    for anItem in what:
      if anItem['found']==False:
        raise IOError('It is not possible to use '+anItem['class']+' type = ' +anItem['type']+' as '+who)
    return True

  def __init__(self):
    """
      Constructor
      @ In, None
      @ Out, None
    """
    super().__init__()
    #if alias are defined in the input it defines a mapping between the variable names in the framework and the one for the generation of the input
    #self.alias[framework variable name] = [input code name]. For Example, for a MooseBasedApp, the alias would be self.alias['internal_variable_name'] = 'Material|Fuel|thermal_conductivity'
    self.alias    = {'input':{},'output':{}}
    self.subType  = ''
    self.runQueue = []
    self.printTag = 'MODEL'
    self.createWorkingDir = False

  def _readMoreXML(self,xmlNode):
    """
      Function to read the portion of the xml input that belongs to this specialized class
      and initialize some stuff based on the inputs got
      @ In, xmlNode, xml.etree.ElementTree.Element, Xml element node
      @ Out, None
    """
    Assembler._readMoreXML(self,xmlNode)
    try:
      self.subType = xmlNode.attrib['subType']
    except KeyError:
      self.raiseADebug("Failed in Node: "+str(xmlNode),verbostiy='silent')
      self.raiseAnError(IOError,'missed subType for the model '+self.name)
    for child in xmlNode:
      if child.tag =='alias':
        # the input would be <alias variable='internal_variable_name'>Material|Fuel|thermal_conductivity</alias>
        if 'variable' in child.attrib.keys():
          if 'type' in child.attrib.keys():
            if child.attrib['type'].lower() not in ['input','output']:
              self.raiseAnError(IOError,'the type of alias can be either "input" or "output". Got '+child.attrib['type'].lower())
            aliasType           = child.attrib['type'].lower().strip()
            complementAliasType = 'output' if aliasType == 'input' else 'input'
          else:
            self.raiseAnError(IOError,'not found the attribute "type" in the definition of one of the alias for model '+str(self.name) +' of type '+self.type)
          varFramework, varModel = child.attrib['variable'], child.text.strip()
          if varFramework in self.alias[aliasType].keys():
            self.raiseAnError(IOError,' The alias for variable ' +varFramework+' has been already inputted in model '+str(self.name) +' of type '+self.type)
          if varModel in self.alias[aliasType].values():
            self.raiseAnError(IOError,' The alias ' +varModel+' has been already used for another variable in model '+str(self.name) +' of type '+self.type)
          if varFramework in self.alias[complementAliasType].keys():
            self.raiseAnError(IOError,' The alias for variable ' +varFramework+' has been already inputted ('+complementAliasType+') in model '+str(self.name) +' of type '+self.type)
          if varModel in self.alias[complementAliasType].values():
            self.raiseAnError(IOError,' The alias ' +varModel+' has been already used ('+complementAliasType+') for another variable in model '+str(self.name) +' of type '+self.type)
          self.alias[aliasType][varFramework] = child.text.strip()
        else:
          self.raiseAnError(IOError,'not found the attribute "variable" in the definition of one of the alias for model '+str(self.name) +' of type '+self.type)
    # read local information
    self.localInputAndChecks(xmlNode)
    #################

  def _replaceVariablesNamesWithAliasSystem(self, sampledVars, aliasType='input', fromModelToFramework=False):
    """
      Method to convert kwargs Sampled vars with the alias system
      @ In, sampledVars, dict or list, dictionary or list that are going to be modified
      @ In, aliasType, str, optional, type of alias to be replaced
      @ In, fromModelToFramework, bool, optional, When we define aliases for some input variables, we need to be sure to convert the variable names
                                                  (if alias is of type input) coming from RAVEN (e.g. sampled variables) into the corresponding names
                                                  of the model (e.g. frameworkVariableName = "wolf", modelVariableName="thermal_conductivity").
                                                  Viceversa, when we define aliases for some model output variables, we need to convert the variable
                                                  names coming from the model into the one that are used in RAVEN (e.g. modelOutputName="00001111",
                                                  frameworkVariableName="clad_temperature"). The fromModelToFramework bool flag controls this action
                                                  (if True, we convert the name in the dictionary from the model names to the RAVEN names, False vice versa)
      @ Out, originalVariables, dict or list, dictionary (or list) of the original sampled variables
    """
    if aliasType =='inout':
      listAliasType = ['input','output']
    else:
      listAliasType = [aliasType]
    originalVariables = copy.deepcopy(sampledVars)
    for aliasTyp in listAliasType:
      for varFramework,varModel in self.alias[aliasTyp].items():
        whichVar =  varModel if fromModelToFramework else varFramework
        notFound = 2**62
        if type(originalVariables).__name__ != 'list':
          found = sampledVars.pop(whichVar,[notFound])
          if not np.array_equal(np.asarray(found), [notFound]):
            if fromModelToFramework:
              sampledVars[varFramework] = originalVariables[varModel]
            else:
              sampledVars[varModel]     = originalVariables[varFramework]
        else:
          if whichVar in sampledVars:
            sampledVars[sampledVars.index(whichVar)] = varFramework if fromModelToFramework else varModel
    return originalVariables

  def _handleInput(self, paramInput):
    """
      Function to handle the common parts of the model parameter input.
      @ In, paramInput, ParameterInput, the already parsed input.
      @ Out, None
    """
    if "subType" in paramInput.parameterValues:
      self.subType = paramInput.parameterValues["subType"]
    else:
      self.raiseADebug(" Failed in Node: "+str(xmlNode),verbostiy='silent')
      self.raiseAnError(IOError,'missed subType for the model '+self.name)

  @abc.abstractmethod
  def evaluateSample(self, myInput, samplerType, kwargs):
    """
        This will evaluate an individual sample on this model. Note, parameters
        are needed by createNewInput and thus descriptions are copied from there.
        @ In, myInput, list, the inputs (list) to start from to generate the new one
        @ In, samplerType, string, is the type of sampler that is calling to generate a new input
        @ In, kwargs, dict,  is a dictionary that contains the information coming from the sampler,
           a mandatory key is the sampledVars'that contains a dictionary {'name variable':value}
        @ Out, returnValue, tuple(input,dict), This holds the output information of the evaluated sample.
    """
    pass

  def localInputAndChecks(self,xmlNode):
    """
      Function to read the portion of the xml input that belongs to this specialized class
      and initialize some stuff based on the inputs got
      @ In, xmlNode, xml.etree.ElementTree.Element, Xml element node
      @ Out, None
    """
    pass

  def getInitParams(self):
    """
      This function is called from the base class to print some of the information inside the class.
      Whatever is permanent in the class and not inherited from the parent class should be mentioned here
      The information is passed back in the dictionary. No information about values that change during the simulation are allowed
      @ In, None
      @ Out, paramDict, dict, dictionary containing the parameter names as keys
        and each parameter's initial value as the dictionary values
    """
    paramDict = {}
    paramDict['subType'] = self.subType
    for key, value in self.alias['input'].items():
      paramDict['The model input variable '+str(value)+' is filled using the framework variable '] = key
    for key, value in self.alias['output'].items():
      paramDict['The model output variable '+str(value)+' is filled using the framework variable '] = key
    return paramDict

  def localGetInitParams(self):
    """
      Method used to export to the printer in the base class the additional PERMANENT your local class have
      @ In, None
      @ Out, paramDict, dict, dictionary containing the parameter names as keys
        and each parameter's initial value as the dictionary values
    """
    paramDict = {}
    return paramDict

  def initialize(self,runInfo,inputs,initDict=None):
    """
      this needs to be over written if a re initialization of the model is need it gets called at every beginning of a step
      after this call the next one will be run
      @ In, runInfo, dict, it is the run info from the jobHandler
      @ In, inputs, list, it is a list containing whatever is passed with an input role in the step
      @ In, initDict, dict, optional, dictionary of all objects available in the step is using this model
      @ In, None
    """
    pass

  def serialize(self,fileo,**kwargs):
    """
      This method is the base class method that is aimed to serialize the model (and derived) instances.
      @ In, fileo, str or File object, the filename of the output serialized binary file or the RAVEN File instance
      @ In, kwargs, dict, dictionary of options that the derived class might require
      @ Out, None
    """
    import cloudpickle
    if isinstance(fileo,str):
      fileobj = open(filename, mode='wb+')
    else:
      fileobj = fileo
      fileobj.open(mode='wb+')
    cloudpickle.dump(self,fileobj)
    fileobj.flush()
    fileobj.close()

  @abc.abstractmethod
  def createNewInput(self,myInput,samplerType,**kwargs):
    """
      This function will return a new input to be submitted to the model, it is called by the sampler.
      @ In, myInput, list, the inputs (list) to start from to generate the new one
      @ In, samplerType, string, is the type of sampler that is calling to generate a new input
      @ In, **kwargs, dict,  is a dictionary that contains the information coming from the sampler,
           a mandatory key is the sampledVars'that contains a dictionary {'name variable':value}
      @ Out, [(kwargs)], list, return the new input in a list form
    """
    return [(copy.copy(kwargs))]

  def submit(self, myInput, samplerType, jobHandler, **kwargs):
    """
        This will submit an individual sample to be evaluated by this model to a
        specified jobHandler. Note, some parameters are needed by createNewInput
        and thus descriptions are copied from there.
        @ In, myInput, list, the inputs (list) to start from to generate the new one
        @ In, samplerType, string, is the type of sampler that is calling to generate a new input
        @ In,  jobHandler, JobHandler instance, the global job handler instance
        @ In, **kwargs, dict,  is a dictionary that contains the information coming from the sampler,
           a mandatory key is the sampledVars'that contains a dictionary {'name variable':value}
        @ Out, None
    """
    nRuns = 1
    batchMode =  kwargs.get("batchMode", False)
    if batchMode:
      nRuns = kwargs["batchInfo"]['nRuns']

    for index in range(nRuns):
      if batchMode:
        kw =  kwargs['batchInfo']['batchRealizations'][index]
      else:
        kw = kwargs

      prefix = kw.get("prefix")
      uniqueHandler = kw.get("uniqueHandler",'any')
      forceThreads = kw.get("forceThreads",False)

      ## These kw are updated by createNewInput, so the job either should not
      ## have access to the metadata, or it needs to be updated from within the
      ## evaluateSample function, which currently is not possible since that
      ## function does not know about the job instance.
      metadata = kw

      ## This may look a little weird, but due to how the parallel python library
      ## works, we are unable to pass a member function as a job because the
      ## pp library loses track of what self is, so instead we call it from the
      ## class and pass self in as the first parameter
      jobHandler.addJob((self, myInput, samplerType, kw), self.__class__.evaluateSample, prefix, metadata=metadata,
                        uniqueHandler=uniqueHandler, forceUseThreads=forceThreads,
                        groupInfo={'id': kwargs['batchInfo']['batchId'], 'size': nRuns} if batchMode else None)

  def addOutputFromExportDictionary(self,exportDict,output,options,jobIdentifier):
    """
      Method that collects the outputs from them export dictionary
      @ In, exportDict, dict, dictionary containing the output/input values: {'inputSpaceParams':dict(sampled variables),
                                                                              'outputSpaceParams':dict(output variables),
                                                                              'metadata':dict(metadata)}
      @ In, output, "DataObjects" object, output where the results of the calculation needs to be stored
      @ In, options, dict, dictionary of options that can be passed in when the collect of the output is performed by another model (e.g. EnsembleModel)
      @ In, jobIdentifier, str, job identifier
      @ Out, None
    """
    if output.type == 'HDF5':
      optionsIn = {'group':self.name+str(jobIdentifier)}
      if options is not None:
        optionsIn.update(options)
      output.addGroupDataObjects(optionsIn,exportDict,False)
    else:
      self.collectOutputFromDict(exportDict,output,options)

  def collectOutput(self,collectFrom,storeTo,options=None):
    """
      Method that collects the outputs from the previous run
      @ In, collectFrom, InternalRunner object, instance of the run just finished
      @ In, storeTo, "DataObjects" object, output where the results of the calculation needs to be stored
      @ In, options, dict, optional, dictionary of options that can be passed in when the collect of the output is performed by another model (e.g. EnsembleModel)
      @ Out, None
    """
    #if a addOutput is present in nameSpace of storeTo it is used
    if 'addOutput' in dir(storeTo):
      storeTo.addOutput(collectFrom)
    else:
      self.raiseAnError(IOError,'The place where we want to store the output has no addOutput method!')

  def getAdditionalInputEdits(self,inputInfo):
    """
      Collects additional edits for the sampler to use when creating a new input.  By default does nothing.
      @ In, inputInfo, dict, dictionary in which to add edits
      @ Out, None.
    """
    pass<|MERGE_RESOLUTION|>--- conflicted
+++ resolved
@@ -13,12 +13,9 @@
 # limitations under the License.
 """
 Module where the base class and the specialization of different type of Model are
-<<<<<<< HEAD
 
 @author crisrab, alfoa
 
-=======
->>>>>>> bbf45b18
 """
 #External Modules------------------------------------------------------------------------------------
 import copy
