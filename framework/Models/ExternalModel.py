--- conflicted
+++ resolved
@@ -187,23 +187,6 @@
       if '_readMoreXML' in dir(self.sim):
         self.sim._readMoreXML(self.initExtSelf,xmlNode)
 
-<<<<<<< HEAD
-    # check if there are variables and, in case, load them
-    for child in paramInput.subparts:
-      if child.getName() == 'variables':
-        if len(child.parameterValues) > 0:
-          self.raiseAnError(IOError,'the block '+child.getName()+' named '+child.value+' should not have attributes!!!!!')
-        for var in child.value.split(','):
-          var = var.strip()
-          self.modelVariableType[var] = None
-    # adjust model-aware variables based on aliases
-    self._replaceVariablesNamesWithAliasSystem(self.modelVariableType,'inout')
-    self.listOfRavenAwareVars.extend(self.modelVariableType.keys())
-    # check if there are other information that the external module wants to load
-    #TODO this needs to be converted to work with paramInput
-    if '_readMoreXML' in dir(self.sim):
-      self.sim._readMoreXML(self.initExtSelf,xmlNode)
-=======
   def evaluate(self, request: dict):
     """
       When the ExternalModel is used directly without need of having the sampler passing in the new values evaluate instead of run should be used
@@ -212,7 +195,6 @@
     """
     outputEvaluation, _ = self._externalRun(request)
     return outputEvaluation
->>>>>>> 751794ef
 
   def _externalRun(self, Input):
     """
