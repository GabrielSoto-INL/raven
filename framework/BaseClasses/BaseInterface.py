# Copyright 2017 Battelle Energy Alliance, LLC
#
# Licensed under the Apache License, Version 2.0 (the "License");
# you may not use this file except in compliance with the License.
# You may obtain a copy of the License at
#
# http://www.apache.org/licenses/LICENSE-2.0
#
# Unless required by applicable law or agreed to in writing, software
# distributed under the License is distributed on an "AS IS" BASIS,
# WITHOUT WARRANTIES OR CONDITIONS OF ANY KIND, either express or implied.
# See the License for the specific language governing permissions and
# limitations under the License.
"""
Created on Mar 16, 2013
@author: crisr
"""
from abc import ABCMeta, abstractmethod
import copy

from utils import mathUtils
from utils.utils import metaclass_insert
from BaseClasses import BaseType
from BaseClasses import Assembler

class BaseInterface(metaclass_insert(ABCMeta, Assembler, BaseType)):
  """
    Archetype for "interface" classes, including implementations/strategies/algorithms to execute
    the intention of BaseEntity types. For example, SupervisedLearning Engines are an Interface
    to the Models.ROM class. Base interfaces define APIs for adding new algorithm classes.

    Entities in RAVEN request a specific Interface via the subType input attribute. Generally,
    <Entity name="myName" subType="requestedInterface">
      ...
    </Entity>
    such as
    <Plot name="my_line" subType="GeneralPlot">
      ...
    </Plot>
  """
  ################################
  # Core API (confirmed)
  def __init__(self):
    """
      Construct.
      @ In, None
      @ Out, None
    """
    super().__init__()
<<<<<<< HEAD
    self.name             = ''                   # name of this istance (alias)
    self.type             = type(self).__name__  # specific type within this class
    self.verbosity        = None                 # verbosity level (see message handler)
    self.globalAttributes = {}                   # this is a dictionary that contains parameters that are set at the level of the base classes defining the types
    self.printTag         = 'BaseType'           # the tag that refers to this class in all the specific printing
    self.variableGroups   = {}                   # the variables this class needs to be aware of
    self.metadataKeys     = set()                # list of registered metadata keys to expect from this entity
    self.metadataParams   = {}                   # dictionary of registered metadata keys with repect to their indexes
    self.saveParams       = False                # this variable controls if the input parameters should be saved (handleInput)
    self.paramInput       = None                 # if self.saveParams == True, this variable contains the paramInput of this interface
=======
    self.name             = ''                                                          # name of this instance (alias)
    self.type             = type(self).__name__                                         # specific type within this class
    self.verbosity        = None                                                        # verbosity level (see message handler)
    self.globalAttributes = {}                                                          # this is a dictionary that contains parameters that are set at the level of the base classes defining the types
    self.printTag         = 'BaseType'                                                  # the tag that refers to this class in all the specific printing
    self.variableGroups   = {}                                                          # the variables this class needs to be aware of
    self.metadataKeys     = set()                                                       # list of registered metadata keys to expect from this entity
    self.metadataParams   = {}                                                          # dictionary of registered metadata keys with repect to their indexes
>>>>>>> 1d0992ee

  def handleInput(self, paramInput, variableGroups=None, globalAttributes=None):
    """
      provide a basic reading capability from the xml input file for what is common to all types in the simulation than calls _handleInput
      that needs to be overloaded and used as API. Each type supported by the simulation should have: name (xml attribute), type (xml tag),
      verbosity (xml attribute)
      @ In, paramInput, utils.InputData.parameterInput, input data from xml
      @ In, variableGroups, dict{str:VariableGroup}, optional, variable groups container
      @ In, globalAttributes, dict{str:object}, optional, global attributes
      @ Out, None
    """
    self.variableGroups = variableGroups if variableGroups is not None else {}
    if 'name' in paramInput.parameterValues:
      self.name = paramInput.parameterValues['name']
    else:
      self.raiseAnError(IOError, 'not found name for a '+self.__class__.__name__)
    #self.type = paramInput.getName() -> we set this in __init__, setting it here to the spec type seems sketchy
    if self.globalAttributes is not None:
      self.globalAttributes = globalAttributes
    if 'verbosity' in paramInput.parameterValues:
      self.verbosity = paramInput.parameterValues['verbosity'].lower()
      self.raiseADebug('Set verbosity for '+str(self)+' to '+str(self.verbosity))
    self._handleInput(paramInput)
    self.raiseADebug('------Reading Completed for:')
    self.printMe()

  def initialize(self, *args, **kwargs):
    """
      Set up this interface for a particular activity
      @ In, args, list, positional arguments
      @ In, kwargs, dict, keyword arguments
      @ Out, None
    """
    pass

  @abstractmethod
  def run(self, *args, **kwargs):
    """
      Main method to "do what you do".
      @ In, args, list, positional arguments
      @ In, kwargs, dict, keyword arguments
      @ Out, None
    """

  ################################
  # Utility API
  def provideExpectedMetaKeys(self):
    """
      Provides the registered list of metadata keys for this entity.
      @ In, None
      @ Out, (self.metadataKeys, self.metadataParams), tuple, (set(str),dict),
             expected keys (empty if none) and indexes/dimensions corresponding to expected keys
    """
    return self.metadataKeys, self.metadataParams

  def addMetaKeys(self,args, params=None):
    """
      Adds keywords to a list of expected metadata keys.
      @ In, args, list(str), keywords to register
      @ In, params, dict, optional, {key:[indexes]}, keys of the dictionary are the variable names,
        values of the dictionary are lists of the corresponding indexes/coordinates of given variable
      @ Out, None
    """
    if params is None:
      params = {}
    if any(not mathUtils.isAString(a) for a in args):
      self.raiseAnError('Arguments to addMetaKeys were not all strings:',args)
    self.metadataKeys = self.metadataKeys.union(set(args))
    self.metadataParams.update(params)

  def removeMetaKeys(self, args):
    """
      Removes keywords to a list of expected metadata keys.
      @ In, args, list(str), keywords to de-register
      @ Out, None
    """
    self.metadataKeys = self.metadataKeys - set(args)
    for arg in set(args):
      self.metadataParams.pop(arg, None)

  ################################
  # API (legacy) - these should go away as we convert existing systems
  def readXML(self, xmlNode, variableGroups=None, globalAttributes=None):
    """
      provide a basic reading capability from the xml input file for what is common to all types in
      the simulation than calls _readMoreXML that needs to be overloaded and used as API. Each type
      supported by the simulation should have: name (xml attribute), type (xml tag),
      verbosity (xml attribute)
      @ In, xmlNode, ET.Element, input xml
      @ In, variableGroups, dict{str:VariableGroup}, optional, variable groups container
      @ In, globalAttributes, dict{str:object}, optional, global attributes
      @ Out, None
    """
    if 'name' in xmlNode.attrib.keys():
      self.name = xmlNode.attrib['name']
    else:
      self.raiseAnError(IOError,'not found name for a '+self.__class__.__name__)
    self.type = xmlNode.tag
    if globalAttributes is not None:
      self.globalAttributes = globalAttributes
    if 'verbosity' in xmlNode.attrib.keys() or 'verbosity' in self.globalAttributes:
      verbGlobal = None if self.globalAttributes is None else self.globalAttributes.get('verbosity')
      verbLocal = xmlNode.attrib.get('verbosity')
      self.verbosity = verbLocal if verbLocal is not None else verbGlobal
      self.raiseADebug('Set verbosity for '+str(self)+' to '+str(self.verbosity))
    self._readMoreXML(xmlNode)
    self.raiseADebug('------Reading Completed for:')
    self.printMe()

  def _readMoreXML(self,xmlNode):
    """
      Function to read the portion of the xml input that belongs to this specialized class
      and initialize some variables based on the inputs got.
      @ In, xmlNode, xml.etree.ElementTree.Element, XML element node that represents the portion of the input that belongs to this class
      @ Out, None
    """
    super()._readMoreXML(xmlNode)

  def _handleInput(self, paramInput):
    """
      Function to handle the input parameters that belong to this specialized
      and initialize variables based on the input.
      @ In, paramInput, InputData.Parameters
      @ Out, None
    """
    if self.saveParams:
      self.paramInput = copy.deepcopy(paramInput)

  ################################
  # undecided; are these still useful?
  def whoAreYou(self):
    """
      This is a generic interface that will return the type and name of any class that inherits this base class plus all the inherited classes
      @ In, None
      @ Out, tempDict, dict, dictionary containing the Type, Class and Name of this instanciated object
    """
    tempDict          = {}
    tempDict['Class'] = '{0:15}'.format(self.__class__.__name__) +' from '+' '.join([str(base) for base in self.__class__.__bases__])
    tempDict['Type' ] = self.type
    tempDict['Name' ] = self.name
    return tempDict

  def getInitParams(self):
    """
      Function to be overloaded to get a dictionary of the name and values of the initial parameters associated with any class
      @ In, None
      @ Out, getInitParams, dict, dictionary containing the parameter names as keys and each parameter's initial value as the dictionary values
    """
    return {}

  def myCurrentSetting(self):
    """
      This is a generic interface that will return the name and value of the parameters that change during the simulation of any class that inherits this base class.
      In reality it is just empty and will fill the dictionary calling getCurrentSetting that is the function to be overloaded used as API
      @ In, None
      @ Out, paramDict, dict, dictionary containing the current parameters of this instantiated object
    """
    paramDict = self.getCurrentSetting()
    return paramDict

  def getCurrentSetting(self):
    """
      Function to be overloaded to inject the name and values of the parameters that might change during the simulation
      @ In, None
      @ Out, getCurrentSetting, dict, dictionary containing the parameter names as keys and each parameter's initial value as the dictionary values
    """
    return {}

  def printMe(self):
    """
      This is a generic interface that will print all the info for
      the instance of an object that inherit this class
      @ In, None
      @ Out, None
    """
    tempDict = self.whoAreYou()
    for key in tempDict.keys():
      self.raiseADebug('       {0:15}: {1}'.format(key,str(tempDict[key])))
    tempDict = self.getInitParams()
    self.raiseADebug('       Initialization Parameters:')
    for key in tempDict.keys():
      self.raiseADebug('       {0:15}: {1}'.format(key,str(tempDict[key])))
    tempDict = self.myCurrentSetting()
    self.raiseADebug('       Current Setting:')
    for key in tempDict.keys():
      self.raiseADebug('       {0:15}: {1}'.format(key,str(tempDict[key])))

  def _formatSolutionExportVariableNames(self, acceptable):
    """
      Does magic formatting for variables, based on this class's needs.
      Extend in inheritors as needed.
      @ In, acceptable, set, set of acceptable entries for solution export for this entity
      @ Out, acceptable, set, modified set of acceptable variables with all formatting complete
    """
    return acceptable

  def _validateSolutionExportVariables(self, solutionExport):
    """
      Validates entries in the SolutionExport against the list of acceptable ones.
      Overload to write custom checking.
      @ In, solutionExport, DataObjects.DataSet, target evaluation data object
      @ Out, None
    """
    # don't validate non-requests
    if solutionExport is None:
      return
    # dynamic list of unfound but requested variables
    requested = set(solutionExport.getVars())
    # get acceptable names
    fromSolnExport = set(self.getSolutionExportVariableNames())
    acceptable = set(self._formatSolutionExportVariableNames(fromSolnExport))

    # remove registered solution export names first
    remaining = requested - acceptable
    # anything remaining is unknown!
    if remaining:
      err = 'Some requested SolutionExport variables are not generated as part ' +\
            'of this entity: {}'.format(remaining)
      err += '\n-> Valid unused options include: {}'.format(acceptable - requested)
      self.raiseAnError(IOError, err)<|MERGE_RESOLUTION|>--- conflicted
+++ resolved
@@ -47,27 +47,17 @@
       @ Out, None
     """
     super().__init__()
-<<<<<<< HEAD
     self.name             = ''                   # name of this istance (alias)
     self.type             = type(self).__name__  # specific type within this class
     self.verbosity        = None                 # verbosity level (see message handler)
-    self.globalAttributes = {}                   # this is a dictionary that contains parameters that are set at the level of the base classes defining the types
+    self.globalAttributes = {}                   # this is a dictionary that contains parameters that are set at
+                                                 # the level of the base classes defining the types
     self.printTag         = 'BaseType'           # the tag that refers to this class in all the specific printing
     self.variableGroups   = {}                   # the variables this class needs to be aware of
     self.metadataKeys     = set()                # list of registered metadata keys to expect from this entity
     self.metadataParams   = {}                   # dictionary of registered metadata keys with repect to their indexes
     self.saveParams       = False                # this variable controls if the input parameters should be saved (handleInput)
     self.paramInput       = None                 # if self.saveParams == True, this variable contains the paramInput of this interface
-=======
-    self.name             = ''                                                          # name of this instance (alias)
-    self.type             = type(self).__name__                                         # specific type within this class
-    self.verbosity        = None                                                        # verbosity level (see message handler)
-    self.globalAttributes = {}                                                          # this is a dictionary that contains parameters that are set at the level of the base classes defining the types
-    self.printTag         = 'BaseType'                                                  # the tag that refers to this class in all the specific printing
-    self.variableGroups   = {}                                                          # the variables this class needs to be aware of
-    self.metadataKeys     = set()                                                       # list of registered metadata keys to expect from this entity
-    self.metadataParams   = {}                                                          # dictionary of registered metadata keys with repect to their indexes
->>>>>>> 1d0992ee
 
   def handleInput(self, paramInput, variableGroups=None, globalAttributes=None):
     """
